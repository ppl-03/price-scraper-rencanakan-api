# db_pricing/models.py
from django.core.validators import MinValueValidator
from django.db import models
from django.db.models import Q
from django.db.models.deletion import PROTECT


class Item(models.Model):
    code = models.CharField(max_length=32, unique=True)
    name = models.CharField(max_length=255)

    def __str__(self):
        return f"{self.code} — {self.name}"


class Unit(models.Model):
    code = models.CharField(max_length=32, unique=True)
    name = models.CharField(max_length=255)

    def __str__(self):
        return f"{self.code} — {self.name}"


class Province(models.Model):
    code = models.CharField(max_length=32, unique=True)
    name = models.CharField(max_length=255)

    def __str__(self):
        return f"{self.code} — {self.name}"


class ItemPrice(models.Model):
    item = models.ForeignKey(Item, on_delete=PROTECT, related_name="prices")
    unit = models.ForeignKey(Unit, on_delete=PROTECT, related_name="prices")
    province = models.ForeignKey(Province, on_delete=PROTECT, related_name="prices")
    value = models.DecimalField(max_digits=20, decimal_places=2, validators=[MinValueValidator(0)])
    is_latest = models.BooleanField(default=False)
    created_at = models.DateTimeField(auto_now_add=True)

    class Meta:
        constraints = [
            models.UniqueConstraint(
                fields=["item", "province"],
                condition=Q(is_latest=True),
                name="uq_latest_price_per_item_province",
            ),
        ]

    def __str__(self):
        return f"{self.item.code} @ {self.province.code} ({self.unit.code}) — {self.value}"


class GemilangProduct(models.Model):
    name = models.CharField(max_length=500)
    price = models.IntegerField(validators=[MinValueValidator(0)])
    url = models.URLField(max_length=1000)
    unit = models.CharField(max_length=50, blank=True, default='')
<<<<<<< HEAD
    category = models.CharField(max_length=100, blank=True, default='')
    location = models.TextField(max_length=200,default='')
=======
    category = models.CharField(max_length=100, blank=True, default='', db_default='')
>>>>>>> 83c39bd9
    created_at = models.DateTimeField(auto_now_add=True)
    updated_at = models.DateTimeField(auto_now=True)

    class Meta:
        db_table = 'gemilang_products'
        indexes = [
            models.Index(fields=['name']),
            models.Index(fields=['created_at']),
            models.Index(fields=['category']),
        ]

    def __str__(self):
        return f"{self.name} - Rp{self.price}"


class Mitra10Product(models.Model):
    name = models.CharField(max_length=500)
    price = models.IntegerField(validators=[MinValueValidator(0)])
    url = models.URLField(max_length=1000)
    unit = models.CharField(max_length=50, blank=True, default='')
    category = models.CharField(max_length=100, blank=True, default='', db_default='')
    location = models.TextField(max_length=200,default='')
    created_at = models.DateTimeField(auto_now_add=True)
    updated_at = models.DateTimeField(auto_now=True)

    class Meta:
        db_table = 'mitra10_products'
        indexes = [
            models.Index(fields=['name']),
            models.Index(fields=['created_at']),
            models.Index(fields=['category']),
        ]

    def __str__(self):
        return f"{self.name} - Rp{self.price}"
      
      
class DepoBangunanProduct(models.Model):
    name = models.CharField(max_length=500)
    price = models.IntegerField(validators=[MinValueValidator(0)])
    url = models.URLField(max_length=1000)
    unit = models.CharField(max_length=50, blank=True, default='')
    category = models.CharField(max_length=100, blank=True, default='', db_default='')
    location = models.TextField(max_length=200, blank=True, default='')
    created_at = models.DateTimeField(auto_now_add=True)
    updated_at = models.DateTimeField(auto_now=True)

    class Meta:
        db_table = 'depobangunan_products'
        indexes = [
            models.Index(fields=['name']),
            models.Index(fields=['created_at']),
            models.Index(fields=['category']),
        ]

    def __str__(self):
        return f"{self.name} - Rp{self.price}"


class JuraganMaterialProduct(models.Model):
    name = models.CharField(max_length=500)
    price = models.IntegerField(validators=[MinValueValidator(0)])
    url = models.URLField(max_length=1000)
    unit = models.CharField(max_length=50, blank=True, default='')
    location = models.CharField(max_length=200,default='')
    category = models.CharField(max_length=100, blank=True, default='', db_default='')
    created_at = models.DateTimeField(auto_now_add=True)
    updated_at = models.DateTimeField(auto_now=True)

    class Meta:
        db_table = 'juragan_material_products'
        indexes = [
            models.Index(fields=['name']),
            models.Index(fields=['created_at']),
            models.Index(fields=['category']),
        ]

    def __str__(self):
        return f"{self.name} - Rp{self.price}"


class TokopediaProduct(models.Model):
    name = models.CharField(max_length=500)
    price = models.IntegerField(validators=[MinValueValidator(0)])
    url = models.URLField(max_length=1000)
    unit = models.CharField(max_length=50, blank=True, default='')
    location = models.CharField(max_length=200, blank=True, default='')
    category = models.CharField(max_length=100, blank=True, null=True)
    created_at = models.DateTimeField(auto_now_add=True)
    updated_at = models.DateTimeField(auto_now=True)

    class Meta:
        db_table = 'tokopedia_products'
        indexes = [
            models.Index(fields=['name']),
            models.Index(fields=['created_at']),
        ]

    def __str__(self):
        return f"{self.name} - Rp{self.price}"<|MERGE_RESOLUTION|>--- conflicted
+++ resolved
@@ -55,12 +55,8 @@
     price = models.IntegerField(validators=[MinValueValidator(0)])
     url = models.URLField(max_length=1000)
     unit = models.CharField(max_length=50, blank=True, default='')
-<<<<<<< HEAD
     category = models.CharField(max_length=100, blank=True, default='')
     location = models.TextField(max_length=200,default='')
-=======
-    category = models.CharField(max_length=100, blank=True, default='', db_default='')
->>>>>>> 83c39bd9
     created_at = models.DateTimeField(auto_now_add=True)
     updated_at = models.DateTimeField(auto_now=True)
 
