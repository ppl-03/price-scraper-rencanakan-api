# db_pricing/models.py
from django.core.validators import MinValueValidator
from django.db import models
from django.db.models import Q
from django.db.models.deletion import PROTECT


class Item(models.Model):
    code = models.CharField(max_length=32, unique=True)
    name = models.CharField(max_length=255)

    def __str__(self):
        return f"{self.code} — {self.name}"


class Unit(models.Model):
    code = models.CharField(max_length=32, unique=True)
    name = models.CharField(max_length=255)

    def __str__(self):
        return f"{self.code} — {self.name}"


class Province(models.Model):
    code = models.CharField(max_length=32, unique=True)
    name = models.CharField(max_length=255)

    def __str__(self):
        return f"{self.code} — {self.name}"


class ItemPrice(models.Model):
    item = models.ForeignKey(Item, on_delete=PROTECT, related_name="prices")
    unit = models.ForeignKey(Unit, on_delete=PROTECT, related_name="prices")
    province = models.ForeignKey(Province, on_delete=PROTECT, related_name="prices")
    value = models.DecimalField(max_digits=20, decimal_places=2, validators=[MinValueValidator(0)])
    is_latest = models.BooleanField(default=False)
    created_at = models.DateTimeField(auto_now_add=True)

    class Meta:
        constraints = [
            models.UniqueConstraint(
                fields=["item", "province"],
                condition=Q(is_latest=True),
                name="uq_latest_price_per_item_province",
            ),
        ]

    def __str__(self):
        return f"{self.item.code} @ {self.province.code} ({self.unit.code}) — {self.value}"


class GemilangProduct(models.Model):
    name = models.CharField(max_length=500)
    price = models.IntegerField(validators=[MinValueValidator(0)])
    url = models.URLField(max_length=1000)
    unit = models.CharField(max_length=50, blank=True, default='')
    category = models.CharField(max_length=100, blank=True, default='', db_default='')
<<<<<<< HEAD
    location = models.CharField(max_length=200, default='', blank=True)
=======
    location = models.TextField(max_length=200,default='')
>>>>>>> 489f9f34
    created_at = models.DateTimeField(auto_now_add=True)
    updated_at = models.DateTimeField(auto_now=True)

    class Meta:
        db_table = 'gemilang_products'
        indexes = [
            models.Index(fields=['name']),
            models.Index(fields=['created_at']),
            models.Index(fields=['category']),
        ]

    def __str__(self):
        return f"{self.name} - Rp{self.price}"


class Mitra10Product(models.Model):
    name = models.CharField(max_length=500)
    price = models.IntegerField(validators=[MinValueValidator(0)])
    url = models.URLField(max_length=1000)
    unit = models.CharField(max_length=50, blank=True, default='')
    category = models.CharField(max_length=100, blank=True, default='', db_default='')
<<<<<<< HEAD
    location = models.CharField(max_length=200, default='', blank=True)
=======
    location = models.TextField(max_length=200,default='')
>>>>>>> 489f9f34
    created_at = models.DateTimeField(auto_now_add=True)
    updated_at = models.DateTimeField(auto_now=True)

    class Meta:
        db_table = 'mitra10_products'
        indexes = [
            models.Index(fields=['name']),
            models.Index(fields=['created_at']),
            models.Index(fields=['category']),
        ]

    def __str__(self):
        return f"{self.name} - Rp{self.price}"
      
      
class DepoBangunanProduct(models.Model):
    name = models.CharField(max_length=500)
    price = models.IntegerField(validators=[MinValueValidator(0)])
    url = models.URLField(max_length=1000)
    unit = models.CharField(max_length=50, blank=True, default='')
    category = models.CharField(max_length=100, blank=True, default='', db_default='')
<<<<<<< HEAD
    location = models.CharField(max_length=200, default='', blank=True)
=======
    location = models.TextField(max_length=200, blank=True, default='')
>>>>>>> 489f9f34
    created_at = models.DateTimeField(auto_now_add=True)
    updated_at = models.DateTimeField(auto_now=True)

    class Meta:
        db_table = 'depobangunan_products'
        indexes = [
            models.Index(fields=['name']),
            models.Index(fields=['created_at']),
            models.Index(fields=['category']),
        ]

    def __str__(self):
        return f"{self.name} - Rp{self.price}"


class JuraganMaterialProduct(models.Model):
    name = models.CharField(max_length=500)
    price = models.IntegerField(validators=[MinValueValidator(0)])
    url = models.URLField(max_length=1000)
    unit = models.CharField(max_length=50, blank=True, default='')
<<<<<<< HEAD
    location = models.CharField(max_length=200, default='', blank=True)
=======
    location = models.CharField(max_length=200,default='')
>>>>>>> 489f9f34
    category = models.CharField(max_length=100, blank=True, default='', db_default='')
    created_at = models.DateTimeField(auto_now_add=True)
    updated_at = models.DateTimeField(auto_now=True)

    class Meta:
        db_table = 'juragan_material_products'
        indexes = [
            models.Index(fields=['name']),
            models.Index(fields=['created_at']),
            models.Index(fields=['category']),
        ]

    def __str__(self):
        return f"{self.name} - Rp{self.price}"


class TokopediaProduct(models.Model):
    name = models.CharField(max_length=500)
    price = models.IntegerField(validators=[MinValueValidator(0)])
    url = models.URLField(max_length=1000)
    unit = models.CharField(max_length=50, blank=True, default='')
    location = models.CharField(max_length=200, blank=True, default='')
    category = models.CharField(max_length=100, blank=True, default='', db_default='')
    created_at = models.DateTimeField(auto_now_add=True)
    updated_at = models.DateTimeField(auto_now=True)
    category = models.CharField(max_length=100, blank=True, default='', db_default='')
    

    class Meta:
        db_table = 'tokopedia_products'
        indexes = [
            models.Index(fields=['name']),
            models.Index(fields=['created_at']),
            models.Index(fields=['category']),
        ]

    def __str__(self):
        return f"{self.name} - Rp{self.price}"


class PriceAnomaly(models.Model):
    """Model to store detected price anomalies for review"""
    
    # Vendor source choices
    VENDOR_CHOICES = [
        ('gemilang', 'Gemilang'),
        ('mitra10', 'Mitra10'),
        ('tokopedia', 'Tokopedia'),
        ('depobangunan', 'Depo Bangunan'),
        ('juragan_material', 'Juragan Material'),
    ]
    
    # Review status choices
    STATUS_CHOICES = [
        ('pending', 'Pending Review'),
        ('reviewed', 'Reviewed'),
        ('approved', 'Approved'),
        ('rejected', 'Rejected'),
        ('applied', 'Applied to Database'),
    ]
    
    vendor = models.CharField(max_length=50, choices=VENDOR_CHOICES)
    product_name = models.CharField(max_length=500)
    product_url = models.URLField(max_length=1000)
    unit = models.CharField(max_length=50)
    location = models.CharField(max_length=200, blank=True, default='')
    
    old_price = models.IntegerField(validators=[MinValueValidator(0)])
    new_price = models.IntegerField(validators=[MinValueValidator(0)])
    change_percent = models.DecimalField(max_digits=10, decimal_places=2)
    
    status = models.CharField(max_length=20, choices=STATUS_CHOICES, default='pending')
    detected_at = models.DateTimeField(auto_now_add=True)
    reviewed_at = models.DateTimeField(null=True, blank=True)
    notes = models.TextField(blank=True, default='')
    
    class Meta:
        db_table = 'price_anomalies'
        indexes = [
            models.Index(fields=['vendor']),
            models.Index(fields=['status']),
            models.Index(fields=['detected_at']),
            models.Index(fields=['product_name']),
        ]
        ordering = ['-detected_at']
    
    def __str__(self):
        return f"{self.vendor} - {self.product_name} ({self.change_percent}% change)"
    
    @property
    def is_price_increase(self):
        """Check if anomaly is a price increase"""
        return self.new_price > self.old_price
    
    @property
    def price_difference(self):
        """Get absolute price difference"""
        return abs(self.new_price - self.old_price)<|MERGE_RESOLUTION|>--- conflicted
+++ resolved
@@ -56,11 +56,7 @@
     url = models.URLField(max_length=1000)
     unit = models.CharField(max_length=50, blank=True, default='')
     category = models.CharField(max_length=100, blank=True, default='', db_default='')
-<<<<<<< HEAD
-    location = models.CharField(max_length=200, default='', blank=True)
-=======
-    location = models.TextField(max_length=200,default='')
->>>>>>> 489f9f34
+    location = models.CharField(max_length=200, default='', blank=True)
     created_at = models.DateTimeField(auto_now_add=True)
     updated_at = models.DateTimeField(auto_now=True)
 
@@ -82,11 +78,7 @@
     url = models.URLField(max_length=1000)
     unit = models.CharField(max_length=50, blank=True, default='')
     category = models.CharField(max_length=100, blank=True, default='', db_default='')
-<<<<<<< HEAD
-    location = models.CharField(max_length=200, default='', blank=True)
-=======
-    location = models.TextField(max_length=200,default='')
->>>>>>> 489f9f34
+    location = models.CharField(max_length=200, default='', blank=True)
     created_at = models.DateTimeField(auto_now_add=True)
     updated_at = models.DateTimeField(auto_now=True)
 
@@ -108,11 +100,7 @@
     url = models.URLField(max_length=1000)
     unit = models.CharField(max_length=50, blank=True, default='')
     category = models.CharField(max_length=100, blank=True, default='', db_default='')
-<<<<<<< HEAD
-    location = models.CharField(max_length=200, default='', blank=True)
-=======
-    location = models.TextField(max_length=200, blank=True, default='')
->>>>>>> 489f9f34
+    location = models.CharField(max_length=200, default='', blank=True)
     created_at = models.DateTimeField(auto_now_add=True)
     updated_at = models.DateTimeField(auto_now=True)
 
@@ -133,11 +121,7 @@
     price = models.IntegerField(validators=[MinValueValidator(0)])
     url = models.URLField(max_length=1000)
     unit = models.CharField(max_length=50, blank=True, default='')
-<<<<<<< HEAD
-    location = models.CharField(max_length=200, default='', blank=True)
-=======
-    location = models.CharField(max_length=200,default='')
->>>>>>> 489f9f34
+    location = models.CharField(max_length=200, default='', blank=True)
     category = models.CharField(max_length=100, blank=True, default='', db_default='')
     created_at = models.DateTimeField(auto_now_add=True)
     updated_at = models.DateTimeField(auto_now=True)
