# db_pricing/models.py
from django.core.validators import MinValueValidator
from django.db import models
from django.db.models import Q
from django.db.models.deletion import PROTECT


class Item(models.Model):
    code = models.CharField(max_length=32, unique=True)
    name = models.CharField(max_length=255)

    def __str__(self):
        return f"{self.code} — {self.name}"


class Unit(models.Model):
    code = models.CharField(max_length=32, unique=True)
    name = models.CharField(max_length=255)

    def __str__(self):
        return f"{self.code} — {self.name}"


class Province(models.Model):
    code = models.CharField(max_length=32, unique=True)
    name = models.CharField(max_length=255)

    def __str__(self):
        return f"{self.code} — {self.name}"


class ItemPrice(models.Model):
    item = models.ForeignKey(Item, on_delete=PROTECT, related_name="prices")
    unit = models.ForeignKey(Unit, on_delete=PROTECT, related_name="prices")
    province = models.ForeignKey(Province, on_delete=PROTECT, related_name="prices")
    value = models.DecimalField(max_digits=20, decimal_places=2, validators=[MinValueValidator(0)])
    is_latest = models.BooleanField(default=False)
    created_at = models.DateTimeField(auto_now_add=True)

    class Meta:
        constraints = [
            models.UniqueConstraint(
                fields=["item", "province"],
                condition=Q(is_latest=True),
                name="uq_latest_price_per_item_province",
            ),
        ]

    def __str__(self):
        return f"{self.item.code} @ {self.province.code} ({self.unit.code}) — {self.value}"


class GemilangProduct(models.Model):
    name = models.CharField(max_length=500)
    price = models.IntegerField(validators=[MinValueValidator(0)])
    url = models.URLField(max_length=1000)
    unit = models.CharField(max_length=50, blank=True, default='')
    created_at = models.DateTimeField(auto_now_add=True)
    updated_at = models.DateTimeField(auto_now=True)

    class Meta:
        db_table = 'gemilang_products'
        indexes = [
            models.Index(fields=['name']),
            models.Index(fields=['created_at']),
        ]

    def __str__(self):
        return f"{self.name} - Rp{self.price}"


<<<<<<< HEAD
class Mitra10Product(models.Model):
=======
class DepoBangunanProduct(models.Model):
>>>>>>> 16ef2070
    name = models.CharField(max_length=500)
    price = models.IntegerField(validators=[MinValueValidator(0)])
    url = models.URLField(max_length=1000)
    unit = models.CharField(max_length=50, blank=True, default='')
    created_at = models.DateTimeField(auto_now_add=True)
    updated_at = models.DateTimeField(auto_now=True)

    class Meta:
<<<<<<< HEAD
        db_table = 'mitra10_products'
=======
        db_table = 'depobangunan_products'
>>>>>>> 16ef2070
        indexes = [
            models.Index(fields=['name']),
            models.Index(fields=['created_at']),
        ]

    def __str__(self):
        return f"{self.name} - Rp{self.price}"<|MERGE_RESOLUTION|>--- conflicted
+++ resolved
@@ -69,11 +69,7 @@
         return f"{self.name} - Rp{self.price}"
 
 
-<<<<<<< HEAD
 class Mitra10Product(models.Model):
-=======
-class DepoBangunanProduct(models.Model):
->>>>>>> 16ef2070
     name = models.CharField(max_length=500)
     price = models.IntegerField(validators=[MinValueValidator(0)])
     url = models.URLField(max_length=1000)
@@ -82,11 +78,26 @@
     updated_at = models.DateTimeField(auto_now=True)
 
     class Meta:
-<<<<<<< HEAD
         db_table = 'mitra10_products'
-=======
+        indexes = [
+            models.Index(fields=['name']),
+            models.Index(fields=['created_at']),
+        ]
+
+    def __str__(self):
+        return f"{self.name} - Rp{self.price}"
+      
+      
+class DepoBangunanProduct(models.Model):
+    name = models.CharField(max_length=500)
+    price = models.IntegerField(validators=[MinValueValidator(0)])
+    url = models.URLField(max_length=1000)
+    unit = models.CharField(max_length=50, blank=True, default='')
+    created_at = models.DateTimeField(auto_now_add=True)
+    updated_at = models.DateTimeField(auto_now=True)
+
+    class Meta:
         db_table = 'depobangunan_products'
->>>>>>> 16ef2070
         indexes = [
             models.Index(fields=['name']),
             models.Index(fields=['created_at']),
