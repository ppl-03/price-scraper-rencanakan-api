import re


class ProductCategorizer:
    
    STEEL_KEYWORDS = {
        'besi', 'baja', 'tulangan', 'wiremesh', 'wire mesh',
        'hollow', 'siku', 'cnp', 'wf', 'h-beam', 'h beam',
        'i-beam', 'i beam', 'polos', 'ulir',
        'galvanis', 'galvanized', 'steel', 'iron', 'rebar'
    }
    
    STEEL_EXCLUSIONS = {
        'pasir', 'sand', 'semen', 'cement'
    }
    
    STEEL_PATTERNS = [
        r'\b\d+mm\b',
        r'\b\d+x\d+\b',
        r'\bm\d+\b',
        r'\b\d+\.\d+mm\b',
        r'\b\d+x\d+x\d+\b',
    ]
    
    INTERIOR_KEYWORDS = {
        'plafon', 'plafond', 'ceiling', 'gypsum', 'gipsum',
        'wallpaper', 'wall paper', 'dinding', 'keramik', 'ceramic',
        'granit', 'granite', 'marmer', 'marble', 'parket', 'parquet',
        'vinyl', 'laminate', 'laminasi', 'klist',
        'skirting', 'list', 'lantai', 'flooring', 'floor',
        'tile', 'tiles', 'ubin', 'cat', 'paint', 'lem', 'glue'
    }
    
    INTERIOR_PATTERNS = [
        r'\bplafon\b',
        r'\bgypsum\b',
        r'\bkeramik\b',
        r'\bgranit\b',
        r'\bmarmer\b',
        r'\bparket\b',
        r'\bvinyl\b',
        r'\blaminate\b',
        r'\btapeta\b',
    ]
    
    CATEGORY_STEEL = "Baja dan Besi Tulangan"
    CATEGORY_INTERIOR = "Material Interior"
    
    # Tanah, Pasir, Batu, dan Semen Keywords
    TANAH_PASIR_BATU_SEMEN_KEYWORDS = {
        # Semen
        'semen', 'cement', 'portland', 'mortar', 'instan',
        # Pasir
        'pasir', 'sand', 'silika',
        # Batu
        'batu split', 'split', 'koral', 'kerikil', 'batu kali',
        'batu belah', 'agregat', 'abu batu', 'sirtu',
        # Tanah
        'tanah urug', 'tanah merah', 'tanah hitam', 'tanah liat',
        'tanah subur', 'urug'
    }
    
    # Specific patterns for this category
    TANAH_PASIR_BATU_SEMEN_PATTERNS = [
        r'\bsemen\s+(portland|putih|gresik|tiga\s*roda|baturaja|holcim|tonasa)',
        r'\bpasir\s+(pasang|beton|urug|cor|curah|bangka|silika)',
        r'\bbatu\s+(split|kali|belah|koral)',
        r'\btanah\s+(urug|merah|hitam|liat|subur)',
        r'\bsplit\s+\d+/\d+',
        r'\bkerikil\b',
        r'\babu\s+batu\b',
        r'\bsirtu\b',
        r'\bagregat\s+(halus|kasar)',
    ]
    
    # Exclusion patterns to avoid false positives
    TANAH_PASIR_BATU_SEMEN_EXCLUSIONS = {
        'keramik', 'ceramic', 'granit', 'granite', 'marmer', 'marble',
        'batu baterai', 'baterai', 'battery', 'tanaman', 'pot',
        'batu alam', # keramik batu alam should not match
        'cat pasir', 'cat ' # cat products should not match
    }
    
    CATEGORY_TANAH_PASIR_BATU_SEMEN = "Tanah, Pasir, Batu, dan Semen"
    
    # Peralatan Kerja Keywords
    PERALATAN_KERJA_KEYWORDS = {
        # Hand tools
        'palu', 'obeng', 'tang', 'gergaji', 'pahat', 'tatah', 'kikir',
        'kunci inggris', 'kunci ring', 'kunci pas', 'kunci sok',
        'linggis', 'sekop', 'cangkul', 'garpu', 'sabit',
        # Measuring tools
        'meteran', 'waterpass', 'siku tukang', 'penggaris', 'jangka',
        # Power tools
        'bor', 'drill', 'gerinda', 'grinder', 'mesin potong',
        'circular saw', 'jigsaw', 'router', 'planer', 'sander',
        # Clamping tools
        'ragum', 'klem', 'clamp',
        # Construction tools
        'roskam', 'sendok semen', 'cetok', 'jidar', 'unting-unting',
        'benang tukang', 'timba cor', 'ember cat', 'trowel',
        # Cutting tools
        'gunting seng', 'pemotong', 'cutter', 'pisau roti',
        # Other tools
        'amplas tangan', 'gerinda tangan', 'hammer', 'wrench', 'pliers',
        'saw', 'chisel', 'file', 'screwdriver', 'spanner',
    }
    
    PERALATAN_KERJA_PATTERNS = [
        r'\b(palu|hammer)\s+(besi|kayu|konde|godam)',
        r'\b(obeng|screwdriver)\s+(plus|minus|set|ketok)',
        r'\b(tang|pliers)\s+(potong|kombinasi|buaya|lancip)',
        r'\b(gergaji|saw)\s+(kayu|besi|mesin|manual)',
        r'\b(meteran|measure)\s+(gulung|dorong|laser|digital)',
        r'\b(bor|drill)\s+(tangan|listrik|beton|kayu|impact|hammer)',
        r'\b(gerinda|grinder)\s+(tangan|potong|poles)',
        r'\b(pahat|chisel)\s+(kayu|beton|besi)',
        r'\bkunci\s+(inggris|ring|pas|sok|l)',
        r'\b(waterpass|level)\s+(aluminium|digital)',
        r'\b(ragum|vice|vise)\s+meja',
        r'\b(klem|clamp)\s+[fcg]',
        r'\b(roskam|trowel|cetok)\s+(kayu|plastik|stainless)',
        r'\b(gunting|scissors)\s+(seng|besi|kain)',
        r'\b(sekop|cangkul|linggis)\s+(besi|taman|tanah)',
        r'\bsendok\s+semen',  # sendok semen is a tool, not cement
    ]
    
    # Exclusions to avoid false positives
    PERALATAN_KERJA_EXCLUSIONS = {
        'paku', 'mur', 'baut', 'sekrup', 'screw', 'nail', 'bolt', 'nut',
        'besi beton', 'besi tulangan', 'pipa', 'kabel',
        'cat tembok', 'keramik', 'closet', 'kran', 'pintu', 'engsel',
    }
    
    CATEGORY_PERALATAN_KERJA = "Peralatan Kerja"
    
    def _check_category_match(self, normalized: str, keywords: set, patterns: list, exclusions: set = None) -> bool:
        """Helper method to check if a product matches a category."""
        if exclusions and any(exclusion in normalized for exclusion in exclusions):
            return False
        
        # Check patterns first (more specific)
        if any(re.search(pattern, normalized) for pattern in patterns):
            return True
        
        # Check keywords
        return any(keyword in normalized for keyword in keywords)
    
    def categorize(self, product_name: str) -> str | None:
        if not product_name:
            return None
        
        normalized = product_name.lower().strip()
        
        # Check for Peralatan Kerja first
        if self._check_category_match(normalized, self.PERALATAN_KERJA_KEYWORDS, 
                                      self.PERALATAN_KERJA_PATTERNS, 
                                      self.PERALATAN_KERJA_EXCLUSIONS):
            return self.CATEGORY_PERALATAN_KERJA
        
        # Check for Tanah, Pasir, Batu, dan Semen
        if self._check_category_match(normalized, self.TANAH_PASIR_BATU_SEMEN_KEYWORDS,
                                      self.TANAH_PASIR_BATU_SEMEN_PATTERNS,
                                      self.TANAH_PASIR_BATU_SEMEN_EXCLUSIONS):
            return self.CATEGORY_TANAH_PASIR_BATU_SEMEN
        
        # Check for Steel category
<<<<<<< HEAD
        if self._check_category_match(normalized, self.STEEL_KEYWORDS, self.STEEL_PATTERNS):
            return self.CATEGORY_STEEL
=======
        has_exclusion = any(exclusion in normalized for exclusion in self.STEEL_EXCLUSIONS)
        
        if not has_exclusion:
            has_steel_keyword = any(keyword in normalized for keyword in self.STEEL_KEYWORDS)
            if has_steel_keyword:
                return self.CATEGORY_STEEL
            
            has_steel_pattern = any(re.search(pattern, normalized) for pattern in self.STEEL_PATTERNS)
            if has_steel_pattern and ('besi' in normalized or 'baja' in normalized or 'wire' in normalized or 'metal' in normalized or 'logam' in normalized):
                return self.CATEGORY_STEEL
        
        # Check for Interior category
        has_interior_keyword = any(keyword in normalized for keyword in self.INTERIOR_KEYWORDS)
        if has_interior_keyword:
            return self.CATEGORY_INTERIOR
        
        has_interior_pattern = any(re.search(pattern, normalized) for pattern in self.INTERIOR_PATTERNS)
        if has_interior_pattern:
            return self.CATEGORY_INTERIOR
>>>>>>> 472da67e
        
        return None
    
    def categorize_batch(self, product_names: list[str]) -> list[str | None]:
        return [self.categorize(name) for name in product_names]
<|MERGE_RESOLUTION|>--- conflicted
+++ resolved
@@ -165,10 +165,6 @@
             return self.CATEGORY_TANAH_PASIR_BATU_SEMEN
         
         # Check for Steel category
-<<<<<<< HEAD
-        if self._check_category_match(normalized, self.STEEL_KEYWORDS, self.STEEL_PATTERNS):
-            return self.CATEGORY_STEEL
-=======
         has_exclusion = any(exclusion in normalized for exclusion in self.STEEL_EXCLUSIONS)
         
         if not has_exclusion:
@@ -188,7 +184,6 @@
         has_interior_pattern = any(re.search(pattern, normalized) for pattern in self.INTERIOR_PATTERNS)
         if has_interior_pattern:
             return self.CATEGORY_INTERIOR
->>>>>>> 472da67e
         
         return None
     
