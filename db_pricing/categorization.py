import re


class ProductCategorizer:
    
    STEEL_KEYWORDS = {
        'besi', 'baja', 'tulangan', 'wiremesh', 'wire mesh',
        'hollow', 'siku', 'cnp', 'wf', 'h-beam', 'h beam',
        'i-beam', 'i beam', 'polos', 'ulir',
        'galvanis', 'galvanized', 'steel', 'iron', 'rebar'
    }
    
    STEEL_EXCLUSIONS = {
        'pasir', 'sand', 'semen', 'cement'
    }
    
    STEEL_PATTERNS = [
        r'\b\d+mm\b',
        r'\b\d+x\d+\b',
        r'\bm\d+\b',
        r'\b\d+\.\d+mm\b',
        r'\b\d+x\d+x\d+\b',
    ]
    
    INTERIOR_KEYWORDS = {
        'plafon', 'plafond', 'ceiling', 'gypsum', 'gipsum',
        'wallpaper', 'wall paper', 'dinding', 'keramik', 'ceramic',
        'granit', 'granite', 'marmer', 'marble', 'parket', 'parquet',
        'vinyl', 'laminate', 'laminasi', 'klist',
        'skirting', 'list', 'lantai', 'flooring', 'floor',
        'tile', 'tiles', 'ubin', 'cat', 'paint', 'lem', 'glue'
    }
    
    INTERIOR_PATTERNS = [
        r'\bplafon\b',
        r'\bgypsum\b',
        r'\bkeramik\b',
        r'\bgranit\b',
        r'\bmarmer\b',
        r'\bparket\b',
        r'\bvinyl\b',
        r'\blaminate\b',
        r'\btapeta\b',
    ]
    
    CATEGORY_STEEL = "Baja dan Besi Tulangan"
    CATEGORY_INTERIOR = "Material Interior"
    
    # Tanah, Pasir, Batu, dan Semen Keywords
    TANAH_PASIR_BATU_SEMEN_KEYWORDS = {
        # Semen
        'semen', 'cement', 'portland', 'mortar', 'instan',
        # Pasir
        'pasir', 'sand', 'silika',
        # Batu
        'batu split', 'split', 'koral', 'kerikil', 'batu kali',
        'batu belah', 'agregat', 'abu batu', 'sirtu',
        # Tanah
        'tanah urug', 'tanah merah', 'tanah hitam', 'tanah liat',
        'tanah subur', 'urug'
    }
    
    # Specific patterns for this category
    TANAH_PASIR_BATU_SEMEN_PATTERNS = [
        r'\bsemen\s+(portland|putih|gresik|tiga\s*roda|baturaja|holcim|tonasa)',
        r'\bpasir\s+(pasang|beton|urug|cor|curah|bangka|silika)',
        r'\bbatu\s+(split|kali|belah|koral)',
        r'\btanah\s+(urug|merah|hitam|liat|subur)',
        r'\bsplit\s+\d+/\d+',
        r'\bkerikil\b',
        r'\babu\s+batu\b',
        r'\bsirtu\b',
        r'\bagregat\s+(halus|kasar)',
    ]
    
    # Exclusion patterns to avoid false positives
    TANAH_PASIR_BATU_SEMEN_EXCLUSIONS = {
        'keramik', 'ceramic', 'granit', 'granite', 'marmer', 'marble',
        'batu baterai', 'baterai', 'battery', 'tanaman', 'pot',
        'batu alam', # keramik batu alam should not match
        'cat pasir', 'cat ' # cat products should not match
    }
    
    CATEGORY_TANAH_PASIR_BATU_SEMEN = "Tanah, Pasir, Batu, dan Semen"
    
    # Peralatan Kerja Keywords
    PERALATAN_KERJA_KEYWORDS = {
        # Hand tools
        'palu', 'obeng', 'tang', 'gergaji', 'pahat', 'tatah', 'kikir',
        'kunci inggris', 'kunci ring', 'kunci pas', 'kunci sok',
        'linggis', 'sekop', 'cangkul', 'garpu', 'sabit',
        # Measuring tools
        'meteran', 'waterpass', 'siku tukang', 'penggaris', 'jangka',
        # Power tools
        'bor', 'drill', 'gerinda', 'grinder', 'mesin potong',
        'circular saw', 'jigsaw', 'router', 'planer', 'sander',
        # Clamping tools
        'ragum', 'klem', 'clamp',
        # Construction tools
        'roskam', 'sendok semen', 'cetok', 'jidar', 'unting-unting',
        'benang tukang', 'timba cor', 'ember cat', 'trowel',
        # Cutting tools
        'gunting seng', 'pemotong', 'cutter', 'pisau roti',
        # Other tools
        'amplas tangan', 'gerinda tangan', 'hammer', 'wrench', 'pliers',
        'saw', 'chisel', 'file', 'screwdriver', 'spanner',
    }
    
    PERALATAN_KERJA_PATTERNS = [
        r'\b(palu|hammer)\s+(besi|kayu|konde|godam)',
        r'\b(obeng|screwdriver)\s+(plus|minus|set|ketok)',
        r'\b(tang|pliers)\s+(potong|kombinasi|buaya|lancip)',
        r'\b(gergaji|saw)\s+(kayu|besi|mesin|manual)',
        r'\b(meteran|measure)\s+(gulung|dorong|laser|digital)',
        r'\b(bor|drill)\s+(tangan|listrik|beton|kayu|impact|hammer)',
        r'\b(gerinda|grinder)\s+(tangan|potong|poles)',
        r'\b(pahat|chisel)\s+(kayu|beton|besi)',
        r'\bkunci\s+(inggris|ring|pas|sok|l)',
        r'\b(waterpass|level)\s+(aluminium|digital)',
        r'\b(ragum|vice|vise)\s+meja',
        r'\b(klem|clamp)\s+[fcg]',
        r'\b(roskam|trowel|cetok)\s+(kayu|plastik|stainless)',
        r'\b(gunting|scissors)\s+(seng|besi|kain)',
        r'\b(sekop|cangkul|linggis)\s+(besi|taman|tanah)',
        r'\bsendok\s+semen',  # sendok semen is a tool, not cement
    ]
    
    # Exclusions to avoid false positives
    PERALATAN_KERJA_EXCLUSIONS = {
        'paku', 'mur', 'baut', 'sekrup', 'screw', 'nail', 'bolt', 'nut',
        'besi beton', 'besi tulangan', 'pipa', 'kabel',
        'cat tembok', 'keramik', 'closet', 'kran', 'pintu', 'engsel',
    }
    
    CATEGORY_PERALATAN_KERJA = "Peralatan Kerja"
    
    # Material Pipa Air (water pipes & fittings)
    PIPA_AIR_KEYWORDS = {
        'pipa', 'pipe', 'pvc', 'ppr', 'hdpe', 'upvc',
        'pipa air', 'water pipe', 'pipa pralon', 'pralon',
        'elbow', 'knee', 'tee', 'sambungan', 'fitting',
        'socket', 'drat', 'coupling', 'reducer', 'union',
        'ball valve', 'gate valve', 'check valve', 'valve',
        'flange', 'clamp', 'saddle', 'end cap', 'tutup pipa',
        'pipa tanam', 'pipa induk', 'pipa cabang',
        'pipa bersih', 'pipa kotor', 'pipa limbah',
        'lem pvc', 'pvc glue', 'teflon', 'seal tape'
    }
    
    PIPA_AIR_PATTERNS = [
        r'\bpipa\s+(pvc|ppr|hdpe|upvc|air|pralon)\b',
        r'\b(pvc|ppr|hdpe|upvc)\s+pipe\b',
        r'\b(elbow|tee|knee|socket|reducer)\s+\d+',
        r'\b\d+\s*(inch|"|mm)\s+(pipa|pipe|elbow|tee)\b',
        r'\bpipa\s+\d+\s*(inch|"|mm)\b',
        r'\b(ball|gate|check)\s+valve\b',
    ]
    
    CATEGORY_PIPA_AIR = "Material Pipa Air"
    
    # Material Sanitair (bathroom/sanitary fixtures & accessories)
    SANITAIR_KEYWORDS = {
        'sanitair', 'sanitary',
        'closet', 'toilet', 'wc', 'bidet', 'urinoir', 'urinal',
        'wastafel', 'sink', 'lavatory', 'bathtub', 'bathup',
        'kran', 'keran', 'faucet', 'mixer', 'stop kran', 'stopkeran',
        'shower', 'jet shower', 'hand shower', 'shower set',
        'floor drain', 'floortrap', 'floor trap', 'drain',
        'siphon', 'p-trap', 'ptrap', 'trap',
        'selang flexible', 'flexible hose', 'selang shower', 'selang wc',
        'handuk', 'towel bar', 'towel holder', 'tissue', 'paper holder',
        'dispenser sabun', 'soap dispenser', 'cermin kamar mandi', 'cermin bathroom', 'kaca kamar mandi',
        'spray jet', 'jet washer', 'bidet spray'
    }
    
    SANITAIR_PATTERNS = [
        r'\bcloset (duduk|jongkok)\b',
        r'\b(shower|wastafel|urinoir|toilet)\b',
        r'\b(hand\s*shower|jet\s*shower|shower\s*set)\b',
        r'\bfloor\s*(drain|trap)\b',
        r'\b(stop\s*kran|keran|kran|faucet|mixer)\b',
        r'\b(p-?trap|siphon)\b',
    ]
    
    CATEGORY_SANITAIR = "Material Sanitair"
    
    def _check_sanitair(self, normalized: str) -> bool:
        """Check if product matches Sanitair category."""
        if any(keyword in normalized for keyword in self.SANITAIR_KEYWORDS):
            return True
        if any(re.search(pattern, normalized) for pattern in self.SANITAIR_PATTERNS):
            # Avoid misclassifying construction pipes as sanitair
            if not any(term in normalized for term in ('pipa', 'pipe', 'conduit')):
                return True
        return False
    
    def _check_peralatan_kerja(self, normalized: str) -> bool:
        """Check if product matches Peralatan Kerja category."""
        if any(exclusion in normalized for exclusion in self.PERALATAN_KERJA_EXCLUSIONS):
            return False
        
        if any(re.search(pattern, normalized) for pattern in self.PERALATAN_KERJA_PATTERNS):
            return True
        
        if any(keyword in normalized for keyword in self.PERALATAN_KERJA_KEYWORDS):
            return True
        
        return False
    
    def _check_tanah_pasir_batu_semen(self, normalized: str) -> bool:
        """Check if product matches Tanah, Pasir, Batu, dan Semen category."""
        if any(exclusion in normalized for exclusion in self.TANAH_PASIR_BATU_SEMEN_EXCLUSIONS):
            return False
        
        if any(re.search(pattern, normalized) for pattern in self.TANAH_PASIR_BATU_SEMEN_PATTERNS):
            return True
        
        if any(keyword in normalized for keyword in self.TANAH_PASIR_BATU_SEMEN_KEYWORDS):
            return True
        
        return False
    
    def _check_steel(self, normalized: str) -> bool:
        """Check if product matches Steel category."""
        if any(exclusion in normalized for exclusion in self.STEEL_EXCLUSIONS):
            return False
        
        if any(keyword in normalized for keyword in self.STEEL_KEYWORDS):
            return True
        
        steel_terms = ('besi', 'baja', 'wire', 'metal', 'logam')
        if any(re.search(pattern, normalized) for pattern in self.STEEL_PATTERNS):
            if any(term in normalized for term in steel_terms):
                return True
        
        return False
    
    def _check_interior(self, normalized: str) -> bool:
        """Check if product matches Interior category."""
        if any(keyword in normalized for keyword in self.INTERIOR_KEYWORDS):
            return True
        
        if any(re.search(pattern, normalized) for pattern in self.INTERIOR_PATTERNS):
            return True
        
        return False
    
    def _check_pipa_air(self, normalized: str) -> bool:
        """Check if product matches Pipa Air category."""
        if any(keyword in normalized for keyword in self.PIPA_AIR_KEYWORDS):
            return True
        
        if any(re.search(pattern, normalized) for pattern in self.PIPA_AIR_PATTERNS):
            return True
        
        return False
    
    LISTRIK_KEYWORDS = {
        # Cable types
        'kabel', 'cable', 'nyyhy', 'nyaf', 'nymhy', 'nymhyo', 
        'nyy', 'nyfgby', 'kawat', 'wire',
        
        # Switches and sockets
        'saklar', 'switch', 'broco', 'stop kontak', 'stopkontak',
        'socket', 'colokan', 'outlet', 'steker',
        
        # Circuit breakers
        'mcb', 'mccb', 'elcb', 'rccb', 'circuit breaker',
        'sekering', 'fuse', 'breaker', 'schneider',
        
        # Lighting fixtures
        'fitting', 'fitting lampu', 'dudukan lampu', 'socket lampu',
        'lampu holder', 'e27', 'e14', 'fatting',
        
        # Electrical conduits
        'pipa elektrik', 'conduit', 'pipa kabel', 'pipa pvc listrik',
        'clipsal', 'pipa fleksibel', 'flexible conduit',
        
        # Installation boxes
        'junction box', 'outlet box', 'box mcb', 'panel box',
        'instalasi box', 'kabel box', 'kotak sambungan',
        
        # Cable management
        'cable tie', 'kabel ties', 'cable clip', 'pengikat kabel',
        'tali kabel', 'tie wrap',
        
        # Insulation
        'isolasi', 'isolatip', 'lakban listrik', 'electrical tape',
        'insulation tape', 'tape listrik',
        
        # Electrical units (helps identify electrical products)
        'watt', 'volt', 'ampere', 'kwh', 'kva',
        
        # General electrical terms
        'listrik', 'electric', 'elektrik', 'lampu', 'lamp',
        'instalasi listrik', 'electrical installation'
    }
    
    LISTRIK_PATTERNS = [
        r'\b\d+x\d+(\.\d+)?\s*(mm|meter)\b',
        r'\b\d+\s*(v|volt|kv|kilovolt)\b',
        r'\b\d+\s*(w|watt|kw|kilowatt)\b',
        r'\b\d+\s*(a|amp|ampere)\b',
        
        # MCB/MCCB ratings (e.g., "MCB 10A", "MCCB 63A")
        r'\b(mcb|mccb|elcb|rccb)\s*\d+a?\b',
        
        # Cable size patterns (e.g., "NYY 3x2.5", "NYYHY 2x1.5")
        r'\b(nyy|nya|nymhy|nyyhy|nyfgby)\s*\d+x\d+(\.\d+)?\b',
        
        # Fitting types (e.g., "E27", "E14", "G9")
        r'\be\d{2}\b',
        
        r'\bconduit\b',
        r'\bjunction\b',
    ]
    
    CATEGORY_LISTRIK = "Material Listrik"
    
    def categorize(self, product_name: str) -> str | None:
        if not product_name:
            return None
        
        normalized = product_name.lower().strip()
        
        # Check categories in priority order
        if self._check_sanitair(normalized):
            return self.CATEGORY_SANITAIR
        
        if self._check_peralatan_kerja(normalized):
            return self.CATEGORY_PERALATAN_KERJA
        
        if self._check_tanah_pasir_batu_semen(normalized):
            return self.CATEGORY_TANAH_PASIR_BATU_SEMEN
        
        if self._check_steel(normalized):
            return self.CATEGORY_STEEL
        
<<<<<<< HEAD
        if any(keyword in normalized for keyword in self.LISTRIK_KEYWORDS):
            # Extra validation: avoid false positives
            # Only categorize as electrical if it has electrical-specific terms
            electrical_indicators = {
                'kabel', 'cable', 'saklar', 'switch', 'mcb', 'listrik', 
                'electric', 'lampu', 'lamp', 'fitting', 'volt', 'watt', 
                'ampere', 'stop kontak', 'outlet', 'colokan'
            }
            if any(indicator in normalized for indicator in electrical_indicators):
                return self.CATEGORY_LISTRIK
        
        # Check listrik patterns
        if any(re.search(pattern, normalized) for pattern in self.LISTRIK_PATTERNS):
            return self.CATEGORY_LISTRIK
=======
        if self._check_interior(normalized):
            return self.CATEGORY_INTERIOR
        
        if self._check_pipa_air(normalized):
            return self.CATEGORY_PIPA_AIR
>>>>>>> 1f647177
        
        return None

    def categorize_batch(self, product_names: list[str]) -> list[str | None]:
        return [self.categorize(name) for name in product_names]
<|MERGE_RESOLUTION|>--- conflicted
+++ resolved
@@ -336,7 +336,12 @@
         if self._check_steel(normalized):
             return self.CATEGORY_STEEL
         
-<<<<<<< HEAD
+        if self._check_interior(normalized):
+            return self.CATEGORY_INTERIOR
+        
+        if self._check_pipa_air(normalized):
+            return self.CATEGORY_PIPA_AIR
+        
         if any(keyword in normalized for keyword in self.LISTRIK_KEYWORDS):
             # Extra validation: avoid false positives
             # Only categorize as electrical if it has electrical-specific terms
@@ -351,13 +356,6 @@
         # Check listrik patterns
         if any(re.search(pattern, normalized) for pattern in self.LISTRIK_PATTERNS):
             return self.CATEGORY_LISTRIK
-=======
-        if self._check_interior(normalized):
-            return self.CATEGORY_INTERIOR
-        
-        if self._check_pipa_air(normalized):
-            return self.CATEGORY_PIPA_AIR
->>>>>>> 1f647177
         
         return None
 
