from django.http import JsonResponse
from django.views.decorators.http import require_http_methods
from .factory import create_juraganmaterial_scraper
from .database_service import JuraganMaterialDatabaseService
from .security import (
    require_api_token,
    enforce_resource_limits,
    InputValidator,
)
from api.views_utils import validate_scraping_request, format_scraping_response, handle_scraping_exception
from db_pricing.auto_categorization_service import AutoCategorizationService
from .sentry_monitoring import (
    JuraganMaterialSentryMonitor,
    track_juragan_material_transaction,
    JuraganMaterialTaskMonitor
)
import logging
import uuid
import time

logger = logging.getLogger(__name__)

# Sentry breadcrumb categories
CATEGORY_DATABASE = "juragan_material.database"
CATEGORY_CATEGORIZATION = "juragan_material.categorization"
CATEGORY_SCRAPER = "juragan_material.scraper"
CATEGORY_ERROR = "juragan_material.error"


def _save_products_to_database(products):
    """
    Helper function to save products to database and auto-categorize them.
    
    Args:
        products: List of product objects from scraping result
        
    Returns:
        dict: Database operation result with categorization info
    """
    if not products:
        return {'success': False, 'updated': 0, 'inserted': 0, 'anomalies': [], 'categorized': 0}
    
    # Add breadcrumb for database save operation
    JuraganMaterialSentryMonitor.add_breadcrumb(
        f"Starting database save for {len(products)} products",
        category=CATEGORY_DATABASE,
        level="info",
        data={"products_count": len(products)}
    )
    
    try:
        # Convert products to dict format if needed
        products_data = _convert_products_to_dict(products)
        
        # Save to database with price update
        save_start_time = time.time()
        db_service = JuraganMaterialDatabaseService()
        result = db_service.save_with_price_update(products_data)
        save_time = time.time() - save_start_time
        
        # Track database operation
        JuraganMaterialSentryMonitor.add_breadcrumb(
            f"Database save completed in {save_time:.2f}s",
            category=CATEGORY_DATABASE,
            level="info" if result.get('success') else "error",
            data={
                "duration": save_time,
                "inserted": result.get('inserted', 0),
                "updated": result.get('updated', 0)
            }
        )
        
        # Auto-categorize newly inserted products
        categorized_count = 0
        if result.get('success') and result.get('inserted', 0) > 0:
            try:
                from db_pricing.models import JuraganMaterialProduct
                
                # Get recently inserted products (ones without category)
                uncategorized_products = JuraganMaterialProduct.objects.filter(category='').order_by('-id')[:result['inserted']]
                product_ids = list(uncategorized_products.values_list('id', flat=True))
                
                if product_ids:
                    JuraganMaterialSentryMonitor.add_breadcrumb(
                        f"Starting auto-categorization for {len(product_ids)} products",
                        category=CATEGORY_CATEGORIZATION,
                        level="info"
                    )
                    
                    categorization_start = time.time()
                    categorization_service = AutoCategorizationService()
                    categorization_result = categorization_service.categorize_products('juragan_material', product_ids)
                    categorized_count = categorization_result.get('categorized', 0)
                    categorization_time = time.time() - categorization_start
                    
                    logger.info(f"Auto-categorized {categorized_count} out of {len(product_ids)} new Juragan Material products")
                    
                    JuraganMaterialSentryMonitor.add_breadcrumb(
                        f"Auto-categorization completed in {categorization_time:.2f}s",
                        category=CATEGORY_CATEGORIZATION,
                        level="info",
                        data={
                            "duration": categorization_time,
                            "categorized": categorized_count,
                            "total": len(product_ids)
                        }
                    )
            except Exception as cat_error:
                logger.warning(f"Auto-categorization failed: {str(cat_error)}")
                JuraganMaterialSentryMonitor.add_breadcrumb(
                    f"Auto-categorization failed: {str(cat_error)}",
                    category=CATEGORY_CATEGORIZATION,
                    level="warning"
                )
                # Don't fail the entire operation if categorization fails
        
        result['categorized'] = categorized_count
        
        # Track overall database operation result
        JuraganMaterialSentryMonitor.track_database_operation("save_products", result)
        
        return result
        
    except Exception as db_error:
        logger.error(f"Failed to save Juragan Material products to database: {str(db_error)}")
        JuraganMaterialSentryMonitor.add_breadcrumb(
            f"Database save failed: {str(db_error)}",
            category=CATEGORY_DATABASE,
            level="error"
        )
        return {'success': False, 'updated': 0, 'inserted': 0, 'anomalies': [], 'categorized': 0}


def _validate_sort_type(sort_type_param):
    """Validate and normalize sort_type parameter."""
    sort_type = (sort_type_param or 'cheapest').lower()
    if sort_type not in ('cheapest', 'popularity'):
        return None, JsonResponse(
            {'error': 'sort_type must be either "cheapest" or "popularity"'}, 
            status=400
        )
    return sort_type, None


def _pick_products(sort_type, products):
    """Return products per sort_type rule.
    
    Args:
        sort_type: 'cheapest' or 'popularity'
        products: List of products
        
    Returns:
        List of products (all for cheapest, top 5 for popularity)
    """
    if sort_type != 'popularity':
        return products
    # For popularity, return top 5 most relevant products
    return products[:5]


def _convert_products_to_dict(products):
    """Convert product objects to dictionary format"""
    return [
        {
            'name': product.name,
            'price': product.price,
            'url': product.url,
            'unit': product.unit,
            'location': product.location
        }
        for product in products
    ]


def _get_products_count(result):
    """Get product count from scraping result."""
    return len(result.products) if result.products else 0


def _add_database_info_to_response(response_data, db_save_result, save_to_db):
    """Add database save information to response data."""
    if db_save_result and isinstance(db_save_result, dict):
        response_data['database'] = {
            'saved': db_save_result.get('success', False),
            'inserted': db_save_result.get('inserted', 0),
            'updated': db_save_result.get('updated', 0),
            'categorized': db_save_result.get('categorized', 0),
            'anomalies': db_save_result.get('anomalies', [])
        }
    else:
        response_data['saved_to_database'] = db_save_result
    response_data['database_save_attempted'] = save_to_db


def _update_scraping_result_with_db_data(scraping_result, save_to_db, db_save_result):
    """Update scraping result with database operation data."""
    if save_to_db and db_save_result:
        scraping_result.update({
            'db_inserted': db_save_result.get('inserted', 0),
            'db_updated': db_save_result.get('updated', 0),
            'db_categorized': db_save_result.get('categorized', 0)
        })


@require_http_methods(["GET"])
@require_api_token(required_permission='read')
@enforce_resource_limits
def scrape_products(request):
<<<<<<< HEAD
    # Start Sentry transaction for monitoring
    with track_juragan_material_transaction("juragan_material_scrape_products"):
        try:
            # Validate request parameters
            keyword, sort_by_price, page, error_response = validate_scraping_request(request)
            if error_response:
                return error_response
=======
    """
    Scrape products from Juragan Material.
    
    Security (OWASP A03:2021 - Injection Prevention):
    - Validates and sanitizes all user input
    - Uses whitelist validation for parameters
    - Prevents SQL injection, command injection, and XSS
    """
    try:
        # SECURITY: Validate keyword parameter to prevent injection
        keyword_raw = request.GET.get('keyword', '').strip()
        is_valid, error_msg, keyword = InputValidator.validate_keyword(keyword_raw)
        
        if not is_valid:
            logger.warning(f"Invalid keyword rejected: {InputValidator.sanitize_for_logging(keyword_raw)}")
            return JsonResponse({'error': error_msg or 'Invalid keyword'}, status=400)
        
        # SECURITY: Validate page parameter (integer validation)
        page_raw = request.GET.get('page', '0')
        is_valid, page, error_msg = InputValidator.validate_integer_param(
            page_raw, 'page', min_val=None, max_val=100
        )
        
        if not is_valid:
            logger.warning(f"Invalid page parameter: {InputValidator.sanitize_for_logging(page_raw)}")
            return JsonResponse({'error': error_msg or 'Invalid page'}, status=400)
        
        # SECURITY: Validate sort_by_price parameter (boolean validation)
        sort_raw = request.GET.get('sort_by_price', 'true')
        is_valid, sort_by_price, error_msg = InputValidator.validate_boolean_param(sort_raw, 'sort_by_price')
        
        if not is_valid:
            logger.warning(f"Invalid sort_by_price parameter: {InputValidator.sanitize_for_logging(sort_raw)}")
            return JsonResponse({'error': error_msg or 'Invalid sort_by_price'}, status=400)
        
        # SECURITY: Validate save_to_db parameter (boolean validation)
        save_raw = request.GET.get('save_to_db', 'false')
        is_valid, save_to_db, error_msg = InputValidator.validate_boolean_param(save_raw, 'save_to_db')
        
        if not is_valid:
            logger.warning(f"Invalid save_to_db parameter: {InputValidator.sanitize_for_logging(save_raw)}")
            return JsonResponse({'error': error_msg or 'Invalid save_to_db'}, status=400)
        
        # Log validated data only - page is server-validated integer, keyword is sanitized
        logger.info(f"Scraping request validated: keyword={InputValidator.sanitize_for_logging(keyword)}, page={page}")
        
        # Perform scraping and optional saving
        response_data, _, _ = _perform_scraping_and_save(keyword, sort_by_price, page, save_to_db)
>>>>>>> c2aeed37
            
            # Set scraping context for Sentry
            JuraganMaterialSentryMonitor.set_scraping_context(
                keyword=keyword,
                page=page,
                additional_data={
                    'sort_by_price': sort_by_price,
                    'source': 'api_endpoint',
                    'ip_address': request.META.get('REMOTE_ADDR')
                }
            )
            
            # Create task monitor for tracking
            task_id = f"scrape_{uuid.uuid4().hex[:8]}"
            task = JuraganMaterialTaskMonitor(task_id=task_id, task_type="product_scraping")
            
            # Check if we should save to database
            save_to_db_param = request.GET.get('save_to_db', 'false').lower()
            save_to_db = save_to_db_param in ['true', '1', 'yes']
            
            # Track product scraping start
            JuraganMaterialSentryMonitor.add_breadcrumb(
                f"Starting product scraping for keyword: {keyword}",
                category=CATEGORY_SCRAPER,
                level="info",
                data={
                    "keyword": keyword,
                    "page": page,
                    "sort_by_price": sort_by_price,
                    "save_to_db": save_to_db
                }
            )
            
            # Perform scraping
            scrape_start_time = time.time()
            scraper = create_juraganmaterial_scraper()
            result = scraper.scrape_products(
                keyword=keyword,
                sort_by_price=sort_by_price,
                page=page
            )
            scrape_time = time.time() - scrape_start_time
            products_count = _get_products_count(result)
            
            # Update task progress
            total_steps = 2 if save_to_db else 1
            task.record_progress(1, total_steps, f"Product scraping completed in {scrape_time:.2f}s")
            
            # Track scraping result
            scraping_result = {
                'products_count': products_count,
                'success': result.success,
                'errors_count': 0 if result.success else 1,
                'scrape_time': scrape_time
            }
            
            breadcrumb_level = "info" if result.success else "warning"
            JuraganMaterialSentryMonitor.add_breadcrumb(
                f"Product scraping completed - Found: {products_count} products",
                category=CATEGORY_SCRAPER,
                level=breadcrumb_level,
                data={
                    "success": result.success,
                    "products_count": products_count,
                    "duration": scrape_time
                }
            )
            
            # Save to database if requested and scraping was successful
            db_save_result = None
            if save_to_db and result.success and result.products:
                db_save_result = _save_products_to_database(result.products)
                task.record_progress(2, 2, "Database save completed")
            
            # Format response
            response_data = format_scraping_response(result)
            
            # Add database save information to response
            _add_database_info_to_response(response_data, db_save_result, save_to_db)
            
            # Track overall scraping result
            _update_scraping_result_with_db_data(scraping_result, save_to_db, db_save_result)
            
            JuraganMaterialSentryMonitor.track_scraping_result(scraping_result)
            
            # Complete task
            task.complete(success=result.success, result_data=scraping_result)
            
            return JsonResponse(response_data)
            
        except Exception as e:
            logger.error(f"Unexpected error in scraper: {type(e).__name__}")
            
            # Track error in Sentry
            JuraganMaterialSentryMonitor.add_breadcrumb(
                f"Fatal error in scrape_products: {str(e)}",
                category=CATEGORY_ERROR,
                level="error"
            )
            
            if 'task' in locals():
                task.complete(success=False)
            
            return handle_scraping_exception(e, "Juragan Material scraper")


@require_http_methods(["GET"])
@require_api_token(required_permission='write')
@enforce_resource_limits
def scrape_and_save_products(request):
    """
    Scrape and save products to database.
    
    Query Parameters:
        - keyword: Search keyword (required)
        - sort_type: 'cheapest' (default) or 'popularity'
        - page: Page number (default: 0)
    
    Behavior:
        - sort_type='cheapest': Saves ALL products sorted by lowest price
        - sort_type='popularity': Saves top 5 most relevant products
    
    Security (OWASP A03:2021 - Injection Prevention):
    - Validates and sanitizes all user input
    - Uses whitelist validation for sort_type
    - Prevents injection attacks through comprehensive input validation
    """
<<<<<<< HEAD
    # Start Sentry transaction for monitoring
    with track_juragan_material_transaction("juragan_material_scrape_and_save"):
        try:
            # Validate keyword
            keyword = request.GET.get('keyword', '').strip()
            if not keyword:
                return JsonResponse({'error': 'Keyword parameter is required'}, status=400)
            
            # Validate sort_type parameter
            sort_type, error = _validate_sort_type(request.GET.get('sort_type'))
            if error:
                return error
            
            # Determine sort_by_price based on sort_type
            sort_by_price = (sort_type == 'cheapest')
            
            # Parse page parameter
            page_param = request.GET.get('page', '0')
            try:
                page = int(page_param)
            except ValueError:
                return JsonResponse({'error': 'Page parameter must be a valid integer'}, status=400)
            
            # Set scraping context for Sentry
            JuraganMaterialSentryMonitor.set_scraping_context(
                keyword=keyword,
                page=page,
                additional_data={
                    'sort_type': sort_type,
                    'sort_by_price': sort_by_price,
                    'source': 'scrape_and_save_endpoint',
                    'ip_address': request.META.get('REMOTE_ADDR')
                }
            )
            
            # Create task monitor
            task_id = f"scrape_save_{uuid.uuid4().hex[:8]}"
            task = JuraganMaterialTaskMonitor(task_id=task_id, task_type="scrape_and_save")
            
            # Track scraping start
            JuraganMaterialSentryMonitor.add_breadcrumb(
                f"Starting scrape and save for keyword: {keyword}",
                category=CATEGORY_SCRAPER,
                level="info",
                data={
                    "keyword": keyword,
                    "page": page,
                    "sort_type": sort_type
                }
            )
            
            # Scrape products
            scrape_start_time = time.time()
            scraper = create_juraganmaterial_scraper()
            result = scraper.scrape_products(
                keyword=keyword,
                sort_by_price=sort_by_price,
                page=page
            )
            scrape_time = time.time() - scrape_start_time
            
            # Update task progress
            task.record_progress(1, 2, f"Scraping completed in {scrape_time:.2f}s")
            
            JuraganMaterialSentryMonitor.add_breadcrumb(
                f"Scraping completed - Found: {len(result.products) if result.products else 0} products",
                category=CATEGORY_SCRAPER,
                level="info" if result.success else "warning",
                data={
                    "success": result.success,
                    "products_count": len(result.products) if result.products else 0,
                    "duration": scrape_time
                }
            )
            
            if not result.success:
                task.complete(success=False)
                return JsonResponse({
                    'success': False,
                    'error': result.error_message,
                    'saved': 0
                }, status=500)
            
            if not result.products:
                task.complete(success=True, result_data={'products_count': 0})
                return JsonResponse({
                    'success': True,
                    'message': 'No products found to save',
                    'saved': 0
                })
            
            # Pick products based on sort_type (all for cheapest, top 5 for popularity)
            chosen_products = _pick_products(sort_type, result.products)
            
            JuraganMaterialSentryMonitor.add_breadcrumb(
                f"Selected {len(chosen_products)} products to save (sort_type: {sort_type})",
                category="juragan_material.selection",
                level="info"
            )
            
            # Save to database
            db_save_result = _save_products_to_database(chosen_products)
            
            # Update task progress
            task.record_progress(2, 2, "Database save completed")
            
            if not db_save_result or not db_save_result.get('success', False):
                task.complete(success=False)
                return JsonResponse({
                    'success': False,
                    'error': 'Failed to save products to database',
                    'saved': 0
                }, status=500)
            
            # Track overall result
            overall_result = {
                'products_count': len(chosen_products),
                'success': True,
                'errors_count': 0,
                'scrape_time': scrape_time,
                'db_inserted': db_save_result.get('inserted', 0),
                'db_updated': db_save_result.get('updated', 0),
                'db_categorized': db_save_result.get('categorized', 0)
            }
            
            JuraganMaterialSentryMonitor.track_scraping_result(overall_result)
            task.complete(success=True, result_data=overall_result)
            
=======
    try:
        # SECURITY: Validate keyword parameter
        keyword_raw = request.GET.get('keyword', '').strip()
        is_valid, error_msg, keyword = InputValidator.validate_keyword(keyword_raw)
        
        if not is_valid:
            logger.warning(f"Invalid keyword in scrape_and_save: {InputValidator.sanitize_for_logging(keyword_raw)}")
            return JsonResponse({'error': error_msg or 'Invalid keyword'}, status=400)
        
        # SECURITY: Validate sort_type using whitelist approach
        sort_type_raw = request.GET.get('sort_type', 'cheapest')
        is_valid, sort_type, error_msg = InputValidator.validate_sort_type(sort_type_raw)
        
        if not is_valid:
            logger.warning(f"Invalid sort_type: {InputValidator.sanitize_for_logging(sort_type_raw)}")
            return JsonResponse({'error': error_msg or 'Invalid sort_type'}, status=400)
        
        # Determine sort_by_price based on validated sort_type
        sort_by_price = (sort_type == 'cheapest')
        
        # SECURITY: Validate page parameter
        page_raw = request.GET.get('page', '0')
        is_valid, page, error_msg = InputValidator.validate_integer_param(
            page_raw, 'page', min_val=0, max_val=100
        )
        
        if not is_valid:
            logger.warning(f"Invalid page parameter in scrape_and_save: {InputValidator.sanitize_for_logging(page_raw)}")
            return JsonResponse({'error': error_msg or 'Invalid page'}, status=400)
        
        logger.info(f"Validated scrape_and_save request: keyword={InputValidator.sanitize_for_logging(keyword)}, sort_type={sort_type}, page={page}")
        
        # Scrape products
        scraper = create_juraganmaterial_scraper()
        result = scraper.scrape_products(
            keyword=keyword,
            sort_by_price=sort_by_price,
            page=page
        )
        
        if not result.success:
            return JsonResponse({
                'success': False,
                'error': result.error_message,
                'saved': 0
            }, status=500)
        
        if not result.products:
>>>>>>> c2aeed37
            return JsonResponse({
                'success': True,
                'message': f'Successfully saved {len(chosen_products)} products',
                'saved': len(chosen_products),
                'inserted': db_save_result.get('inserted', 0),
                'updated': db_save_result.get('updated', 0),
                'categorized': db_save_result.get('categorized', 0),
                'anomalies': db_save_result.get('anomalies', []),
                'sort_type': sort_type,
                'url': result.url
            })
            
        except Exception as e:
            logger.error(f"Unexpected error in scrape_and_save: {str(e)}")
            
            # Track error in Sentry
            JuraganMaterialSentryMonitor.add_breadcrumb(
                f"Fatal error in scrape_and_save_products: {str(e)}",
                category=CATEGORY_ERROR,
                level="error"
            )
            
            if 'task' in locals():
                task.complete(success=False)
            
            return handle_scraping_exception(e, "Juragan Material scrape-and-save")


@require_http_methods(["GET"])
@require_api_token(required_permission='read')
@enforce_resource_limits
def scrape_popularity(request):
    """
    Scrape products sorted by popularity (relevance) and return top 5 most relevant products.
    
    Query Parameters:
        - keyword: Search keyword (required)
        - page: Page number to scrape (default: 0)
        - top_n: Number of top products to return (default: 5)
    """
    # Start Sentry transaction for monitoring
    with track_juragan_material_transaction("juragan_material_scrape_popularity"):
        try:
            # Validate keyword
            keyword = request.GET.get('keyword', '').strip()
            if not keyword:
                return JsonResponse({'error': 'Keyword parameter is required'}, status=400)
            
            # Parse page parameter
            page_param = request.GET.get('page', '0')
            try:
                page = int(page_param)
            except ValueError:
                return JsonResponse({'error': 'Page parameter must be a valid integer'}, status=400)
            
            # Parse top_n parameter
            top_n_param = request.GET.get('top_n', '5')
            try:
                top_n = int(top_n_param)
                if top_n < 1:
                    top_n = 5
            except ValueError:
                return JsonResponse({'error': 'top_n parameter must be a valid positive integer'}, status=400)
            
            # Set scraping context for Sentry
            JuraganMaterialSentryMonitor.set_scraping_context(
                keyword=keyword,
                page=page,
                additional_data={
                    'sort_type': 'popularity',
                    'top_n': top_n,
                    'source': 'scrape_popularity_endpoint',
                    'ip_address': request.META.get('REMOTE_ADDR')
                }
            )
            
            # Create task monitor
            task_id = f"scrape_pop_{uuid.uuid4().hex[:8]}"
            task = JuraganMaterialTaskMonitor(task_id=task_id, task_type="scrape_popularity")
            
            # Track scraping start
            JuraganMaterialSentryMonitor.add_breadcrumb(
                f"Starting popularity scraping for keyword: {keyword} (top {top_n})",
                category=CATEGORY_SCRAPER,
                level="info",
                data={
                    "keyword": keyword,
                    "page": page,
                    "top_n": top_n
                }
            )
            
            # Scrape with popularity sorting
            scrape_start_time = time.time()
            scraper = create_juraganmaterial_scraper()
            result = scraper.scrape_popularity_products(
                keyword=keyword,
                page=page,
                top_n=top_n
            )
            scrape_time = time.time() - scrape_start_time
            
            # Update task progress
            task.record_progress(1, 1, f"Popularity scraping completed in {scrape_time:.2f}s")
            
            # Track scraping result
            scraping_result = {
                'products_count': len(result.products) if result.products else 0,
                'success': result.success,
                'errors_count': 0 if result.success else 1,
                'scrape_time': scrape_time,
                'top_n': top_n
            }
            
            JuraganMaterialSentryMonitor.add_breadcrumb(
                f"Popularity scraping completed - Found: {len(result.products) if result.products else 0} products",
                category=CATEGORY_SCRAPER,
                level="info" if result.success else "warning",
                data={
                    "success": result.success,
                    "products_count": len(result.products) if result.products else 0,
                    "duration": scrape_time,
                    "top_n": top_n
                }
            )
            
            # Convert to dictionary format
            products_data = _convert_products_to_dict(result.products)
            
            response_data = {
                'success': result.success,
                'products': products_data,
                'error_message': result.error_message,
                'url': result.url,
                'total_products': len(products_data)
            }
            
            # Track overall result
            JuraganMaterialSentryMonitor.track_scraping_result(scraping_result)
            task.complete(success=result.success, result_data=scraping_result)
            
            return JsonResponse(response_data)
            
        except Exception as e:
            logger.error(f"Unexpected error in scrape popularity: {str(e)}")
            
            # Track error in Sentry
            JuraganMaterialSentryMonitor.add_breadcrumb(
                f"Fatal error in scrape_popularity: {str(e)}",
                category=CATEGORY_ERROR,
                level="error"
            )
            
            if 'task' in locals():
                task.complete(success=False)
            
            return JsonResponse({'error': 'Internal server error occurred'}, status=500)<|MERGE_RESOLUTION|>--- conflicted
+++ resolved
@@ -206,15 +206,6 @@
 @require_api_token(required_permission='read')
 @enforce_resource_limits
 def scrape_products(request):
-<<<<<<< HEAD
-    # Start Sentry transaction for monitoring
-    with track_juragan_material_transaction("juragan_material_scrape_products"):
-        try:
-            # Validate request parameters
-            keyword, sort_by_price, page, error_response = validate_scraping_request(request)
-            if error_response:
-                return error_response
-=======
     """
     Scrape products from Juragan Material.
     
@@ -223,47 +214,45 @@
     - Uses whitelist validation for parameters
     - Prevents SQL injection, command injection, and XSS
     """
-    try:
-        # SECURITY: Validate keyword parameter to prevent injection
-        keyword_raw = request.GET.get('keyword', '').strip()
-        is_valid, error_msg, keyword = InputValidator.validate_keyword(keyword_raw)
-        
-        if not is_valid:
-            logger.warning(f"Invalid keyword rejected: {InputValidator.sanitize_for_logging(keyword_raw)}")
-            return JsonResponse({'error': error_msg or 'Invalid keyword'}, status=400)
-        
-        # SECURITY: Validate page parameter (integer validation)
-        page_raw = request.GET.get('page', '0')
-        is_valid, page, error_msg = InputValidator.validate_integer_param(
-            page_raw, 'page', min_val=None, max_val=100
-        )
-        
-        if not is_valid:
-            logger.warning(f"Invalid page parameter: {InputValidator.sanitize_for_logging(page_raw)}")
-            return JsonResponse({'error': error_msg or 'Invalid page'}, status=400)
-        
-        # SECURITY: Validate sort_by_price parameter (boolean validation)
-        sort_raw = request.GET.get('sort_by_price', 'true')
-        is_valid, sort_by_price, error_msg = InputValidator.validate_boolean_param(sort_raw, 'sort_by_price')
-        
-        if not is_valid:
-            logger.warning(f"Invalid sort_by_price parameter: {InputValidator.sanitize_for_logging(sort_raw)}")
-            return JsonResponse({'error': error_msg or 'Invalid sort_by_price'}, status=400)
-        
-        # SECURITY: Validate save_to_db parameter (boolean validation)
-        save_raw = request.GET.get('save_to_db', 'false')
-        is_valid, save_to_db, error_msg = InputValidator.validate_boolean_param(save_raw, 'save_to_db')
-        
-        if not is_valid:
-            logger.warning(f"Invalid save_to_db parameter: {InputValidator.sanitize_for_logging(save_raw)}")
-            return JsonResponse({'error': error_msg or 'Invalid save_to_db'}, status=400)
-        
-        # Log validated data only - page is server-validated integer, keyword is sanitized
-        logger.info(f"Scraping request validated: keyword={InputValidator.sanitize_for_logging(keyword)}, page={page}")
-        
-        # Perform scraping and optional saving
-        response_data, _, _ = _perform_scraping_and_save(keyword, sort_by_price, page, save_to_db)
->>>>>>> c2aeed37
+    # Start Sentry transaction for monitoring
+    with track_juragan_material_transaction("juragan_material_scrape_products"):
+        try:
+            # SECURITY: Validate keyword parameter to prevent injection
+            keyword_raw = request.GET.get('keyword', '').strip()
+            is_valid, error_msg, keyword = InputValidator.validate_keyword(keyword_raw)
+            
+            if not is_valid:
+                logger.warning(f"Invalid keyword rejected: {InputValidator.sanitize_for_logging(keyword_raw)}")
+                return JsonResponse({'error': error_msg or 'Invalid keyword'}, status=400)
+            
+            # SECURITY: Validate page parameter (integer validation)
+            page_raw = request.GET.get('page', '0')
+            is_valid, page, error_msg = InputValidator.validate_integer_param(
+                page_raw, 'page', min_val=None, max_val=100
+            )
+            
+            if not is_valid:
+                logger.warning(f"Invalid page parameter: {InputValidator.sanitize_for_logging(page_raw)}")
+                return JsonResponse({'error': error_msg or 'Invalid page'}, status=400)
+            
+            # SECURITY: Validate sort_by_price parameter (boolean validation)
+            sort_raw = request.GET.get('sort_by_price', 'true')
+            is_valid, sort_by_price, error_msg = InputValidator.validate_boolean_param(sort_raw, 'sort_by_price')
+            
+            if not is_valid:
+                logger.warning(f"Invalid sort_by_price parameter: {InputValidator.sanitize_for_logging(sort_raw)}")
+                return JsonResponse({'error': error_msg or 'Invalid sort_by_price'}, status=400)
+            
+            # SECURITY: Validate save_to_db parameter (boolean validation)
+            save_raw = request.GET.get('save_to_db', 'false')
+            is_valid, save_to_db, error_msg = InputValidator.validate_boolean_param(save_raw, 'save_to_db')
+            
+            if not is_valid:
+                logger.warning(f"Invalid save_to_db parameter: {InputValidator.sanitize_for_logging(save_raw)}")
+                return JsonResponse({'error': error_msg or 'Invalid save_to_db'}, status=400)
+            
+            # Log validated data only - page is server-validated integer, keyword is sanitized
+            logger.info(f"Scraping request validated: keyword={InputValidator.sanitize_for_logging(keyword)}, page={page}")
             
             # Set scraping context for Sentry
             JuraganMaterialSentryMonitor.set_scraping_context(
@@ -391,29 +380,39 @@
     - Uses whitelist validation for sort_type
     - Prevents injection attacks through comprehensive input validation
     """
-<<<<<<< HEAD
     # Start Sentry transaction for monitoring
     with track_juragan_material_transaction("juragan_material_scrape_and_save"):
         try:
-            # Validate keyword
-            keyword = request.GET.get('keyword', '').strip()
-            if not keyword:
-                return JsonResponse({'error': 'Keyword parameter is required'}, status=400)
-            
-            # Validate sort_type parameter
-            sort_type, error = _validate_sort_type(request.GET.get('sort_type'))
-            if error:
-                return error
-            
-            # Determine sort_by_price based on sort_type
+            # SECURITY: Validate keyword parameter
+            keyword_raw = request.GET.get('keyword', '').strip()
+            is_valid, error_msg, keyword = InputValidator.validate_keyword(keyword_raw)
+            
+            if not is_valid:
+                logger.warning(f"Invalid keyword in scrape_and_save: {InputValidator.sanitize_for_logging(keyword_raw)}")
+                return JsonResponse({'error': error_msg or 'Invalid keyword'}, status=400)
+            
+            # SECURITY: Validate sort_type using whitelist approach
+            sort_type_raw = request.GET.get('sort_type', 'cheapest')
+            is_valid, sort_type, error_msg = InputValidator.validate_sort_type(sort_type_raw)
+            
+            if not is_valid:
+                logger.warning(f"Invalid sort_type: {InputValidator.sanitize_for_logging(sort_type_raw)}")
+                return JsonResponse({'error': error_msg or 'Invalid sort_type'}, status=400)
+            
+            # Determine sort_by_price based on validated sort_type
             sort_by_price = (sort_type == 'cheapest')
             
-            # Parse page parameter
-            page_param = request.GET.get('page', '0')
-            try:
-                page = int(page_param)
-            except ValueError:
-                return JsonResponse({'error': 'Page parameter must be a valid integer'}, status=400)
+            # SECURITY: Validate page parameter
+            page_raw = request.GET.get('page', '0')
+            is_valid, page, error_msg = InputValidator.validate_integer_param(
+                page_raw, 'page', min_val=0, max_val=100
+            )
+            
+            if not is_valid:
+                logger.warning(f"Invalid page parameter in scrape_and_save: {InputValidator.sanitize_for_logging(page_raw)}")
+                return JsonResponse({'error': error_msg or 'Invalid page'}, status=400)
+            
+            logger.info(f"Validated scrape_and_save request: keyword={InputValidator.sanitize_for_logging(keyword)}, sort_type={sort_type}, page={page}")
             
             # Set scraping context for Sentry
             JuraganMaterialSentryMonitor.set_scraping_context(
@@ -520,56 +519,6 @@
             JuraganMaterialSentryMonitor.track_scraping_result(overall_result)
             task.complete(success=True, result_data=overall_result)
             
-=======
-    try:
-        # SECURITY: Validate keyword parameter
-        keyword_raw = request.GET.get('keyword', '').strip()
-        is_valid, error_msg, keyword = InputValidator.validate_keyword(keyword_raw)
-        
-        if not is_valid:
-            logger.warning(f"Invalid keyword in scrape_and_save: {InputValidator.sanitize_for_logging(keyword_raw)}")
-            return JsonResponse({'error': error_msg or 'Invalid keyword'}, status=400)
-        
-        # SECURITY: Validate sort_type using whitelist approach
-        sort_type_raw = request.GET.get('sort_type', 'cheapest')
-        is_valid, sort_type, error_msg = InputValidator.validate_sort_type(sort_type_raw)
-        
-        if not is_valid:
-            logger.warning(f"Invalid sort_type: {InputValidator.sanitize_for_logging(sort_type_raw)}")
-            return JsonResponse({'error': error_msg or 'Invalid sort_type'}, status=400)
-        
-        # Determine sort_by_price based on validated sort_type
-        sort_by_price = (sort_type == 'cheapest')
-        
-        # SECURITY: Validate page parameter
-        page_raw = request.GET.get('page', '0')
-        is_valid, page, error_msg = InputValidator.validate_integer_param(
-            page_raw, 'page', min_val=0, max_val=100
-        )
-        
-        if not is_valid:
-            logger.warning(f"Invalid page parameter in scrape_and_save: {InputValidator.sanitize_for_logging(page_raw)}")
-            return JsonResponse({'error': error_msg or 'Invalid page'}, status=400)
-        
-        logger.info(f"Validated scrape_and_save request: keyword={InputValidator.sanitize_for_logging(keyword)}, sort_type={sort_type}, page={page}")
-        
-        # Scrape products
-        scraper = create_juraganmaterial_scraper()
-        result = scraper.scrape_products(
-            keyword=keyword,
-            sort_by_price=sort_by_price,
-            page=page
-        )
-        
-        if not result.success:
-            return JsonResponse({
-                'success': False,
-                'error': result.error_message,
-                'saved': 0
-            }, status=500)
-        
-        if not result.products:
->>>>>>> c2aeed37
             return JsonResponse({
                 'success': True,
                 'message': f'Successfully saved {len(chosen_products)} products',
