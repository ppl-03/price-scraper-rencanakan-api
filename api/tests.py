from pathlib import Path
from unittest.mock import patch, Mock, MagicMock
from django.test import TestCase, Client
from .scraper import clean_price_juraganmaterial, scrape_products_from_juraganmaterial_html, clean_price_mitra10, scrape_products_from_mitra10_html
class ScraperLogicTests(TestCase):
    @classmethod
    def setUpClass(cls):
        super().setUpClass()
        base = Path(__file__).parent
        fixture_path = base / "tests/fixtures/gemilang_mock_results.html"
        cls.mock_html = fixture_path.read_text(encoding="utf-8")
        depo_fp = base / "tests/fixtures/depo_mock_results.html"
        cls.mock_html_depo = depo_fp.read_text(encoding="utf-8")
        juragan_fp = base / "tests/fixtures/juraganmaterial_mock_results.html"
        cls.mock_html_juragan = juragan_fp.read_text(encoding="utf-8")
        mitra_fp = base / "tests/fixtures/mitra10_mock_results.html"
        cls.mock_html_mitra = mitra_fp.read_text(encoding="utf-8")
    
    def test_clean_price_depo(self):
        self.assertEqual(clean_price_depo("Rp 125.000"), 125000)
        self.assertEqual(clean_price_depo("Rp 3.600"), 3600)
        self.assertEqual(clean_price_depo("59,903"), 59903)
        self.assertEqual(clean_price_depo(""), 0)
    
    def test_clean_price_juraganmaterial(self):
        cleaned_price = clean_price_juraganmaterial("Rp 75.000")
        self.assertEqual(cleaned_price, 75000)

    def test_scrape_juraganmaterial(self):
        """Test only Juragan Material scraper functionality"""
        products_juragan = scrape_products_from_juraganmaterial_html(self.mock_html_juragan)
        self.assertIsInstance(products_juragan, list)
        self.assertEqual(len(products_juragan), 3)
        self.assertEqual(products_juragan[0]["name"], "Semen Holcim 40Kg")
        self.assertEqual(products_juragan[0]["price"], 60500)
        self.assertEqual(products_juragan[0]["url"], "/products/semen-holcim-40kg")
<<<<<<< HEAD

    def test_scrape_mitra10(self):
        products_mitra10 = scrape_products_from_mitra10_html(self.mock_html_mitra)
        self.assertIsInstance(products_mitra10, list)
        self.assertEqual(len(products_mitra10), 2)
        self.assertEqual(products_mitra10[0]["name"], "Demix Nat Ubin Dasar 1 Kg Ungu Borneo")
        self.assertEqual(products_mitra10[0]["price"], 12000)
        self.assertTrue(products_mitra10[0]["url"])

    # Depo tests moved to api/depobangunan/tests/ for better separation

=======
>>>>>>> d6ba3755
        

class ScraperAPITests(TestCase):
    def setUp(self):
        self.client = Client()
        self.api_endpoint = '/api/scrape/'

    def test_api_requires_keyword(self):
        response = self.client.get(self.api_endpoint)
        self.assertEqual(response.status_code, 404)<|MERGE_RESOLUTION|>--- conflicted
+++ resolved
@@ -34,20 +34,6 @@
         self.assertEqual(products_juragan[0]["name"], "Semen Holcim 40Kg")
         self.assertEqual(products_juragan[0]["price"], 60500)
         self.assertEqual(products_juragan[0]["url"], "/products/semen-holcim-40kg")
-<<<<<<< HEAD
-
-    def test_scrape_mitra10(self):
-        products_mitra10 = scrape_products_from_mitra10_html(self.mock_html_mitra)
-        self.assertIsInstance(products_mitra10, list)
-        self.assertEqual(len(products_mitra10), 2)
-        self.assertEqual(products_mitra10[0]["name"], "Demix Nat Ubin Dasar 1 Kg Ungu Borneo")
-        self.assertEqual(products_mitra10[0]["price"], 12000)
-        self.assertTrue(products_mitra10[0]["url"])
-
-    # Depo tests moved to api/depobangunan/tests/ for better separation
-
-=======
->>>>>>> d6ba3755
         
 
 class ScraperAPITests(TestCase):
