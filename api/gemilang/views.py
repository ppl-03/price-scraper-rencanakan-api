--- conflicted
+++ resolved
@@ -16,34 +16,10 @@
 logger = logging.getLogger(__name__)
 
 
-<<<<<<< HEAD
 def _clean_location_name(location_name: str) -> str:
     if location_name.startswith('GEMILANG - '):
         return location_name.replace('GEMILANG - ', '', 1)
     return location_name
-=======
-def _format_products_data(products):
-    """Helper function to format products data into JSON-serializable format."""
-    return [
-        {
-            'name': product.name,
-            'price': product.price,
-            'url': product.url,
-            'unit': product.unit
-        }
-        for product in products
-    ]
-
-
-def _create_scrape_response(result):
-    """Helper function to create standardized scrape response."""
-    return {
-        'success': result.success,
-        'products': _format_products_data(result.products),
-        'error_message': result.error_message,
-        'url': result.url
-    }
->>>>>>> 498af031
 
 
 def _validate_page_param(x):
@@ -90,7 +66,6 @@
             page=page
         )
         
-<<<<<<< HEAD
         products_data = [
             {
                 'name': product.name,
@@ -108,9 +83,6 @@
             'error_message': result.error_message,
             'url': result.url
         }
-=======
-        response_data = _create_scrape_response(result)
->>>>>>> 498af031
         
         return JsonResponse(response_data)
         
@@ -344,7 +316,6 @@
                 'anomalies': []
             }, status=500)
         
-<<<<<<< HEAD
         products_data = [
             {
                 'name': product.name,
@@ -355,9 +326,6 @@
             }
             for product in result.products
         ]
-=======
-        products_data = _format_products_data(result.products)
->>>>>>> 498af031
         
         logger.info(f"Prepared {len(products_data)} products with location: {all_stores_location[:100]}...")
         
