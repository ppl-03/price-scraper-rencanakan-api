--- conflicted
+++ resolved
@@ -2,11 +2,10 @@
 from django.views.decorators.http import require_http_methods
 import json
 import logging
+from .logging_utils import get_gemilang_logger
 import uuid
 import time
 from .logging_utils import get_gemilang_logger
-import uuid
-import time
 
 from .factory import create_gemilang_scraper, create_gemilang_location_scraper
 from .database_service import GemilangDatabaseService
@@ -120,61 +119,6 @@
     'sort_by_price': lambda x: InputValidator.validate_boolean(x, 'sort_by_price')
 })
 def scrape_products(request):
-<<<<<<< HEAD
-    try:
-        validated_data = request.validated_data
-        keyword = validated_data.get('keyword')
-        sort_by_price = validated_data.get('sort_by_price', True)
-        page = validated_data.get('page', 0)
-        
-        location_scraper = create_gemilang_location_scraper()
-        location_result = location_scraper.scrape_locations(timeout=30)
-        
-        logger.info(f"[scrape_products] Location scraping - Success: {location_result.success}, Count: {len(location_result.locations) if location_result.locations else 0}")
-        
-        store_locations = []
-        if location_result.success and location_result.locations:
-            store_locations = [_clean_location_name(loc.name) for loc in location_result.locations]
-            logger.info(f"[scrape_products] Found {len(store_locations)} locations")
-        else:
-            logger.warning(f"[scrape_products] No locations found - Success: {location_result.success}")
-        
-        all_stores_location = ", ".join(store_locations) if store_locations else ""
-        logger.info(f"[scrape_products] Location string length: {len(all_stores_location)}")
-        
-        scraper = create_gemilang_scraper()
-        result = scraper.scrape_products(
-            keyword=keyword,
-            sort_by_price=sort_by_price,
-            page=page
-        )
-        
-        products_data = [
-            {
-                'name': product.name,
-                'price': product.price,
-                'url': product.url,
-                'unit': product.unit,
-                'location': all_stores_location
-            }
-            for product in result.products
-        ]
-        
-        response_data = {
-            'success': result.success,
-            'products': products_data,
-            'error_message': result.error_message,
-            'url': result.url
-        }
-        
-        return JsonResponse(response_data)
-        
-    except Exception as e:
-        logger.error(f"Unexpected error in scraper: {type(e).__name__}")
-        return JsonResponse({
-            'error': 'Internal server error occurred'
-        }, status=500)
-=======
     # Start Sentry transaction for monitoring
     with track_gemilang_transaction("gemilang_scrape_products"):
         try:
@@ -258,7 +202,6 @@
             return JsonResponse({
                 'error': INTERNAL_SERVER_ERROR_MESSAGE
             }, status=500)
->>>>>>> b72c282a
 
 
 def _validate_timeout_param(x):
