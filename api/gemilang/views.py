--- conflicted
+++ resolved
@@ -1,13 +1,10 @@
 from django.http import JsonResponse
 from django.views.decorators.http import require_http_methods
 import json
-<<<<<<< HEAD
 import logging
 import uuid
 import time
-=======
 from .logging_utils import get_gemilang_logger
->>>>>>> 2134878c
 
 from .factory import create_gemilang_scraper, create_gemilang_location_scraper
 from .database_service import GemilangDatabaseService
@@ -49,7 +46,6 @@
     'sort_by_price': lambda x: InputValidator.validate_boolean(x, 'sort_by_price')
 })
 def scrape_products(request):
-<<<<<<< HEAD
     # Start Sentry transaction for monitoring
     with track_gemilang_transaction("gemilang_scrape_products"):
         try:
@@ -181,7 +177,6 @@
             return JsonResponse({
                 'error': 'Internal server error occurred'
             }, status=500)
-=======
     try:
         validated_data = request.validated_data
         keyword = validated_data.get('keyword')
@@ -240,7 +235,6 @@
         return JsonResponse({
             'error': 'Internal server error occurred'
         }, status=500)
->>>>>>> 2134878c
 
 
 def _validate_timeout_param(x):
