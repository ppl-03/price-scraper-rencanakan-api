from django.http import JsonResponse
from django.views.decorators.http import require_http_methods
import json
<<<<<<< HEAD
import logging
import uuid
import time
=======
from .logging_utils import get_gemilang_logger
>>>>>>> e5b575b4

from .factory import create_gemilang_scraper, create_gemilang_location_scraper
from .database_service import GemilangDatabaseService
from .security import (
    require_api_token,
    validate_input,
    enforce_resource_limits,
    InputValidator,
    SecurityDesignPatterns,
)
from .sentry_monitoring import (
    GemilangSentryMonitor,
    track_gemilang_transaction,
    GemilangTaskMonitor
)

logger = get_gemilang_logger("views")


def _clean_location_name(location_name: str) -> str:
    if location_name.startswith('GEMILANG - '):
        return location_name.replace('GEMILANG - ', '', 1)
    return location_name


def _validate_page_param(x):
    if not x:
        return InputValidator.validate_integer(0, 'page', min_value=0, max_value=100)
    if str(x).lstrip('-').isdigit():
        return InputValidator.validate_integer(int(x), 'page', min_value=0, max_value=100)
    return (False, 'page must be a valid integer', None)


@require_http_methods(["GET"])
@enforce_resource_limits
@validate_input({
    'keyword': lambda x: InputValidator.validate_keyword(x or '', max_length=100),
    'page': _validate_page_param,
    'sort_by_price': lambda x: InputValidator.validate_boolean(x, 'sort_by_price')
})
def scrape_products(request):
<<<<<<< HEAD
    # Start Sentry transaction for monitoring
    with track_gemilang_transaction("gemilang_scrape_products"):
        try:
            validated_data = request.validated_data
            keyword = validated_data.get('keyword')
            sort_by_price = validated_data.get('sort_by_price', True)
            page = validated_data.get('page', 0)
            
            # Set scraping context for Sentry
            GemilangSentryMonitor.set_scraping_context(
                keyword=keyword,
                page=page,
                additional_data={
                    'sort_by_price': sort_by_price,
                    'source': 'api_endpoint',
                    'ip_address': request.META.get('REMOTE_ADDR')
                }
            )
            
            # Create task monitor for tracking
            task_id = f"scrape_{uuid.uuid4().hex[:8]}"
            task = GemilangTaskMonitor(task_id=task_id, task_type="product_scraping")
            
            # Track location scraping
            GemilangSentryMonitor.add_breadcrumb(
                "Starting location scraping",
                category="gemilang.location",
                level="info"
            )
            
            location_start_time = time.time()
            location_scraper = create_gemilang_location_scraper()
            location_result = location_scraper.scrape_locations(timeout=30)
            location_time = time.time() - location_start_time
            
            # Log location result to Sentry
            GemilangSentryMonitor.add_breadcrumb(
                f"Location scraping completed in {location_time:.2f}s - Found: {len(location_result.locations) if location_result.locations else 0}",
                category="gemilang.location",
                level="info" if location_result.success else "warning",
                data={
                    "success": location_result.success,
                    "locations_count": len(location_result.locations) if location_result.locations else 0,
                    "duration": location_time
                }
            )
            
            logger.info(f"[scrape_products] Location scraping - Success: {location_result.success}, Count: {len(location_result.locations) if location_result.locations else 0}")
            
            store_locations = []
            if location_result.success and location_result.locations:
                store_locations = [_clean_location_name(loc.name) for loc in location_result.locations]
                logger.info(f"[scrape_products] Found {len(store_locations)} locations")
            else:
                logger.warning(f"[scrape_products] No locations found - Success: {location_result.success}")
            
            all_stores_location = ", ".join(store_locations) if store_locations else ""
            logger.info(f"[scrape_products] Location string length: {len(all_stores_location)}")
            
            # Update task progress
            task.record_progress(1, 2, "Locations scraped, starting product scraping...")
            
            # Track product scraping
            GemilangSentryMonitor.add_breadcrumb(
                f"Starting product scraping for keyword: {keyword}",
                category="gemilang.scraper",
                level="info"
            )
            
            product_start_time = time.time()
            scraper = create_gemilang_scraper()
            result = scraper.scrape_products(
                keyword=keyword,
                sort_by_price=sort_by_price,
                page=page
            )
            product_time = time.time() - product_start_time
            
            # Update task progress
            task.record_progress(2, 2, "Product scraping completed")
            
            # Track scraping result
            scraping_result = {
                'products_count': len(result.products),
                'success': result.success,
                'errors_count': 0 if result.success else 1,
                'location_time': location_time,
                'product_time': product_time,
                'total_time': location_time + product_time
            }
            GemilangSentryMonitor.track_scraping_result(scraping_result)
            
            products_data = [
                {
                    'name': product.name,
                    'price': product.price,
                    'url': product.url,
                    'unit': product.unit,
                    'location': all_stores_location
                }
                for product in result.products
            ]
            
            response_data = {
                'success': result.success,
                'products': products_data,
                'error_message': result.error_message,
                'url': result.url
            }
            
            # Complete task
            task.complete(success=result.success, result_data=scraping_result)
            
            return JsonResponse(response_data)
            
        except Exception as e:
            logger.error(f"Unexpected error in scraper: {type(e).__name__}")
            
            # Track error in Sentry
            GemilangSentryMonitor.add_breadcrumb(
                f"Fatal error in scrape_products: {str(e)}",
                category="gemilang.error",
                level="error"
            )
            
            if 'task' in locals():
                task.complete(success=False)
            
            return JsonResponse({
                'error': 'Internal server error occurred'
            }, status=500)
=======
    try:
        validated_data = request.validated_data
        keyword = validated_data.get('keyword')
        sort_by_price = validated_data.get('sort_by_price', True)
        page = validated_data.get('page', 0)
        
        location_scraper = create_gemilang_location_scraper()
        location_result = location_scraper.scrape_locations(timeout=30)
        
        locations_count = len(location_result.locations) if location_result.locations else 0
        logger.info(
            "[scrape_products] Location scraping - Success: %s, Count: %s",
            location_result.success,
            locations_count
        )
        
        store_locations = []
        if location_result.success and location_result.locations:
            store_locations = [_clean_location_name(loc.name) for loc in location_result.locations]
            logger.info("[scrape_products] Found %s locations", len(store_locations))
        else:
            logger.warning("[scrape_products] No locations found - Success: %s", location_result.success)
        
        all_stores_location = ", ".join(store_locations) if store_locations else ""
        logger.info("[scrape_products] Location string length: %s", len(all_stores_location))
        
        scraper = create_gemilang_scraper()
        result = scraper.scrape_products(
            keyword=keyword,
            sort_by_price=sort_by_price,
            page=page
        )
        
        products_data = [
            {
                'name': product.name,
                'price': product.price,
                'url': product.url,
                'unit': product.unit,
                'location': all_stores_location
            }
            for product in result.products
        ]
        
        response_data = {
            'success': result.success,
            'products': products_data,
            'error_message': result.error_message,
            'url': result.url
        }
        
        return JsonResponse(response_data)
        
    except Exception as e:
        logger.error("Unexpected error in scraper: %s", type(e).__name__)
        return JsonResponse({
            'error': 'Internal server error occurred'
        }, status=500)
>>>>>>> e5b575b4


def _validate_timeout_param(x):
    """Helper function to validate timeout parameter."""
    if not x:
        return InputValidator.validate_integer(30, 'timeout', min_value=0, max_value=120)
    if str(x).lstrip('-').isdigit():
        return InputValidator.validate_integer(int(x), 'timeout', min_value=0, max_value=120)
    return (False, 'timeout must be a valid integer', None)


@require_http_methods(["GET"])
@validate_input({
    'timeout': _validate_timeout_param
})
def gemilang_locations_view(request):
    try:
        validated_data = request.validated_data
        timeout = validated_data.get('timeout', 30)
        
        scraper = create_gemilang_location_scraper()
        result = scraper.scrape_locations(timeout=timeout)
        
        locations_data = [
            {
                'name': location.name,
                'code': location.code
            }
            for location in result.locations
        ]
        
        response_data = {
            'success': result.success,
            'locations': locations_data,
            'error_message': result.error_message
        }
        
        return JsonResponse(response_data)
        
    except Exception as e:
        logger.error("Unexpected error in locations endpoint: %s", type(e).__name__)
        return JsonResponse({
            'success': False,
            'locations': [],
            'error_message': f'Unexpected error: {type(e).__name__}'
        }, status=500)


def _parse_request_body(request):
    """Parse and return JSON body or error response."""
    try:
        return json.loads(request.body), None
    except json.JSONDecodeError:
        return None, JsonResponse({'error': 'Invalid JSON in request body'}, status=400)


def _validate_scrape_params(body):
    """Validate all scrape and save parameters."""
    keyword = body.get('keyword')
    is_valid, error_msg, sanitized_keyword = InputValidator.validate_keyword(
        keyword or '', max_length=100
    )
    if not is_valid:
        return None, JsonResponse({'error': error_msg}, status=400)
    
    page = body.get('page', 0)
    is_valid, error_msg, validated_page = InputValidator.validate_integer(
        page, 'page', min_value=0, max_value=100
    )
    if not is_valid:
        return None, JsonResponse({'error': error_msg}, status=400)
    
    sort_by_price = body.get('sort_by_price', True)
    is_valid, error_msg, validated_sort = InputValidator.validate_boolean(
        sort_by_price, 'sort_by_price'
    )
    if not is_valid:
        return None, JsonResponse({'error': error_msg}, status=400)
    
    use_price_update = body.get('use_price_update', False)
    is_valid, error_msg, validated_update = InputValidator.validate_boolean(
        use_price_update, 'use_price_update'
    )
    if not is_valid:
        return None, JsonResponse({'error': error_msg}, status=400)
    
    return {
        'keyword': sanitized_keyword,
        'page': validated_page,
        'sort_by_price': validated_sort,
        'use_price_update': validated_update
    }, None


def _validate_products_business_logic(products_data):
    """Validate business logic for all products."""
    for idx, product in enumerate(products_data):
        is_valid, error_msg = SecurityDesignPatterns.validate_business_logic(product)
        if not is_valid:
            return JsonResponse({'error': f'Product {idx}: {error_msg}'}, status=400)
    return None


def _handle_price_update_save(db_service, products_data):
    """Handle database save with price update."""
    save_result = db_service.save_with_price_update(products_data)
    
    if not save_result.get('success', False):
        return JsonResponse({
            'success': False,
            'error': save_result.get('error', 'Failed to save products'),
            'saved': 0,
            'updated': 0,
            'inserted': 0,
            'anomalies': []
        }, status=500)
    
    return JsonResponse({
        'success': True,
        'message': f"Updated {save_result['updated']} products, inserted {save_result['inserted']} new products",
        'saved': save_result['updated'] + save_result['inserted'],
        'updated': save_result['updated'],
        'inserted': save_result['inserted'],
        'anomalies': save_result.get('anomalies', []),
        'anomaly_count': len(save_result.get('anomalies', []))
    })


def _handle_regular_save(db_service, products_data):
    """Handle regular database save."""
    save_result = db_service.save(products_data)
    
    if isinstance(save_result, tuple):
        save_success, error_msg = save_result
    else:
        save_success = save_result
        error_msg = 'Failed to save products to database'
    
    if save_success:
        return JsonResponse({
            'success': True,
            'message': f"Successfully saved {len(products_data)} products",
            'saved': len(products_data),
            'updated': 0,
            'inserted': len(products_data),
            'anomalies': []
        })
    else:
        return JsonResponse({
            'success': False,
            'error': error_msg,
            'saved': 0,
            'updated': 0,
            'inserted': 0,
            'anomalies': []
        }, status=500)


def _fetch_store_locations():
    """Helper to fetch and process store locations"""
    location_scraper = create_gemilang_location_scraper()
    location_result = location_scraper.scrape_locations(timeout=30)
    
    logger.info(
        "Location scraping result - Success: %s, Locations count: %s",
        location_result.success,
        len(location_result.locations) if location_result.locations else 0
    )
    
    if not location_result.success:
        logger.error("Location scraping failed with error: %s", location_result.error_message)
        return ""
    
    if not location_result.locations:
        logger.warning("No locations found, will save without locations")
        return ""
    
    store_locations = [_clean_location_name(loc.name) for loc in location_result.locations]
    logger.info("Found %s Gemilang store locations: %s", len(store_locations), store_locations[:3])
    
    all_stores_location = ", ".join(store_locations)
    logger.info(
        "Final location string length: %s, Preview: %s",
        len(all_stores_location),
        all_stores_location[:200]
    )
    
    return all_stores_location


def _categorize_products(products_data):
    """Helper to categorize products"""
    from db_pricing.categorization import ProductCategorizer
    categorizer = ProductCategorizer()
    
    for product in products_data:
        category = categorizer.categorize(product['name'])
        product['category'] = category if category else None
        logger.info("Categorized '%s' as '%s'", product['name'], category)


@require_http_methods(["POST"])
@require_api_token(required_permission='write')
@enforce_resource_limits
def scrape_and_save(request):
    try:
        body, error_response = _parse_request_body(request)
        if error_response:
            return error_response
        
        params, error_response = _validate_scrape_params(body)
        if error_response:
            return error_response
        
        all_stores_location = _fetch_store_locations()
        
        scraper = create_gemilang_scraper()
        result = scraper.scrape_products(
            keyword=params['keyword'],
            sort_by_price=params['sort_by_price'],
            page=params['page']
        )
        
        if not result.success:
            return JsonResponse({
                'success': False,
                'error': result.error_message,
                'saved': 0,
                'updated': 0,
                'inserted': 0,
                'anomalies': []
            }, status=500)
        
        products_data = [
            {
                'name': product.name,
                'price': product.price,
                'url': product.url,
                'unit': product.unit,
                'location': all_stores_location
            }
            for product in result.products
        ]
        
        logger.info(
            "Prepared %s products with location: %s...",
            len(products_data),
            all_stores_location[:100]
        )
        
        if not products_data:
            return JsonResponse({
                'success': True,
                'message': 'No products found to save',
                'saved': 0,
                'updated': 0,
                'inserted': 0,
                'anomalies': []
            })
        
        error_response = _validate_products_business_logic(products_data)
        if error_response:
            return error_response
        
        _categorize_products(products_data)
        
        db_service = GemilangDatabaseService()
        
        if params['use_price_update']:
            return _handle_price_update_save(db_service, products_data)
        
        return _handle_regular_save(db_service, products_data)
        
    except Exception as e:
        logger.error("Unexpected error in scrape_and_save: %s", type(e).__name__)
        return JsonResponse({
            'error': f'Internal server error: {str(e)}'
        }, status=500)

@require_http_methods(["GET"])
def scrape_popularity(request):
    try:
        keyword = request.GET.get('keyword', '').strip()
        page = int(request.GET.get('page', 0))

        if not keyword:
            return JsonResponse({'error': 'Keyword is required'}, status=400)

        if page < 0:
            return JsonResponse({'error': 'Page must be a non-negative integer'}, status=400)

        scraper = create_gemilang_scraper()
        # For popularity we just set sort_by_price to False so url_builder uses sort=new
        result = scraper.scrape_products(keyword=keyword, sort_by_price=False, page=page)

        response_data = _create_scrape_response(result)

        return JsonResponse(response_data)

    except Exception as e:
        logger.error("Unexpected error in scraper: %s", type(e).__name__)
        return JsonResponse({
            'error': 'Internal server error occurred'
        }, status=500)<|MERGE_RESOLUTION|>--- conflicted
+++ resolved
@@ -1,13 +1,7 @@
 from django.http import JsonResponse
 from django.views.decorators.http import require_http_methods
 import json
-<<<<<<< HEAD
-import logging
-import uuid
-import time
-=======
 from .logging_utils import get_gemilang_logger
->>>>>>> e5b575b4
 
 from .factory import create_gemilang_scraper, create_gemilang_location_scraper
 from .database_service import GemilangDatabaseService
@@ -49,139 +43,6 @@
     'sort_by_price': lambda x: InputValidator.validate_boolean(x, 'sort_by_price')
 })
 def scrape_products(request):
-<<<<<<< HEAD
-    # Start Sentry transaction for monitoring
-    with track_gemilang_transaction("gemilang_scrape_products"):
-        try:
-            validated_data = request.validated_data
-            keyword = validated_data.get('keyword')
-            sort_by_price = validated_data.get('sort_by_price', True)
-            page = validated_data.get('page', 0)
-            
-            # Set scraping context for Sentry
-            GemilangSentryMonitor.set_scraping_context(
-                keyword=keyword,
-                page=page,
-                additional_data={
-                    'sort_by_price': sort_by_price,
-                    'source': 'api_endpoint',
-                    'ip_address': request.META.get('REMOTE_ADDR')
-                }
-            )
-            
-            # Create task monitor for tracking
-            task_id = f"scrape_{uuid.uuid4().hex[:8]}"
-            task = GemilangTaskMonitor(task_id=task_id, task_type="product_scraping")
-            
-            # Track location scraping
-            GemilangSentryMonitor.add_breadcrumb(
-                "Starting location scraping",
-                category="gemilang.location",
-                level="info"
-            )
-            
-            location_start_time = time.time()
-            location_scraper = create_gemilang_location_scraper()
-            location_result = location_scraper.scrape_locations(timeout=30)
-            location_time = time.time() - location_start_time
-            
-            # Log location result to Sentry
-            GemilangSentryMonitor.add_breadcrumb(
-                f"Location scraping completed in {location_time:.2f}s - Found: {len(location_result.locations) if location_result.locations else 0}",
-                category="gemilang.location",
-                level="info" if location_result.success else "warning",
-                data={
-                    "success": location_result.success,
-                    "locations_count": len(location_result.locations) if location_result.locations else 0,
-                    "duration": location_time
-                }
-            )
-            
-            logger.info(f"[scrape_products] Location scraping - Success: {location_result.success}, Count: {len(location_result.locations) if location_result.locations else 0}")
-            
-            store_locations = []
-            if location_result.success and location_result.locations:
-                store_locations = [_clean_location_name(loc.name) for loc in location_result.locations]
-                logger.info(f"[scrape_products] Found {len(store_locations)} locations")
-            else:
-                logger.warning(f"[scrape_products] No locations found - Success: {location_result.success}")
-            
-            all_stores_location = ", ".join(store_locations) if store_locations else ""
-            logger.info(f"[scrape_products] Location string length: {len(all_stores_location)}")
-            
-            # Update task progress
-            task.record_progress(1, 2, "Locations scraped, starting product scraping...")
-            
-            # Track product scraping
-            GemilangSentryMonitor.add_breadcrumb(
-                f"Starting product scraping for keyword: {keyword}",
-                category="gemilang.scraper",
-                level="info"
-            )
-            
-            product_start_time = time.time()
-            scraper = create_gemilang_scraper()
-            result = scraper.scrape_products(
-                keyword=keyword,
-                sort_by_price=sort_by_price,
-                page=page
-            )
-            product_time = time.time() - product_start_time
-            
-            # Update task progress
-            task.record_progress(2, 2, "Product scraping completed")
-            
-            # Track scraping result
-            scraping_result = {
-                'products_count': len(result.products),
-                'success': result.success,
-                'errors_count': 0 if result.success else 1,
-                'location_time': location_time,
-                'product_time': product_time,
-                'total_time': location_time + product_time
-            }
-            GemilangSentryMonitor.track_scraping_result(scraping_result)
-            
-            products_data = [
-                {
-                    'name': product.name,
-                    'price': product.price,
-                    'url': product.url,
-                    'unit': product.unit,
-                    'location': all_stores_location
-                }
-                for product in result.products
-            ]
-            
-            response_data = {
-                'success': result.success,
-                'products': products_data,
-                'error_message': result.error_message,
-                'url': result.url
-            }
-            
-            # Complete task
-            task.complete(success=result.success, result_data=scraping_result)
-            
-            return JsonResponse(response_data)
-            
-        except Exception as e:
-            logger.error(f"Unexpected error in scraper: {type(e).__name__}")
-            
-            # Track error in Sentry
-            GemilangSentryMonitor.add_breadcrumb(
-                f"Fatal error in scrape_products: {str(e)}",
-                category="gemilang.error",
-                level="error"
-            )
-            
-            if 'task' in locals():
-                task.complete(success=False)
-            
-            return JsonResponse({
-                'error': 'Internal server error occurred'
-            }, status=500)
-=======
     try:
         validated_data = request.validated_data
         keyword = validated_data.get('keyword')
@@ -240,7 +101,6 @@
         return JsonResponse({
             'error': 'Internal server error occurred'
         }, status=500)
->>>>>>> e5b575b4
 
 
 def _validate_timeout_param(x):
