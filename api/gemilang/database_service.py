from django.db import connection, transaction
from django.utils import timezone
from typing import List, Dict, Any, Tuple
import logging
from db_pricing.anomaly_service import PriceAnomalyService

logger = logging.getLogger(__name__)


class GemilangDatabaseService:
    ALLOWED_TABLES = ['gemilang_products']
    ALLOWED_COLUMNS = {
        'id', 'name', 'price', 'url', 'unit', 'location', 'category', 'created_at', 'updated_at'
    }
    
    def __init__(self):
        self.table_name = 'gemilang_products'
        self._validate_table_name()
    
    def _validate_table_name(self):
        if self.table_name not in self.ALLOWED_TABLES:
            raise ValueError(f"Invalid table name: {self.table_name}")
    
    def _validate_column_names(self, columns: List[str]):
        for col in columns:
            if col not in self.ALLOWED_COLUMNS:
                raise ValueError(f"Invalid column name: {col}")
    
    def _validate_basic_structure(self, data: List[Dict[str, Any]]) -> Tuple[bool, str]:
        """Validate basic data structure."""
        if not data:
            return False, "Data cannot be empty"
        if not isinstance(data, list):
            return False, "Data must be a list"
        return True, ""
    
    def _validate_item_structure(self, item: Any, idx: int) -> Tuple[bool, str]:
        """Validate individual item structure."""
        if not isinstance(item, dict):
            return False, f"Item {idx} must be a dictionary"
        
        required_fields = ["name", "price", "url", "unit"]
        missing_fields = [f for f in required_fields if f not in item]
        if missing_fields:
            return False, f"Item {idx} missing required fields: {missing_fields}"
        return True, ""
    
    def _validate_price(self, price: Any, idx: int) -> Tuple[bool, str]:
        """Validate price field."""
        if not isinstance(price, (int, float)):
            return False, f"Item {idx}: price must be a number"
        if price < 0:
            return False, f"Item {idx}: price must be non-negative"
        if price > 1000000000:
            return False, f"Item {idx}: price exceeds reasonable limit"
        return True, ""
    
    def _validate_name(self, name: Any, idx: int) -> Tuple[bool, str]:
        """Validate name field."""
        if not isinstance(name, str):
            return False, f"Item {idx}: name must be a string"
        if len(name) < 2 or len(name) > 500:
            return False, f"Item {idx}: name length must be between 2 and 500"
        return True, ""
    
    def _validate_url(self, url: Any, idx: int) -> Tuple[bool, str]:
        """Validate URL field with security checks."""
        if not isinstance(url, str):
            return False, f"Item {idx}: url must be a string"
        if not url.startswith('https://'):
            return False, f"Item {idx}: url must use HTTPS protocol for security"
        if any(x in url.lower() for x in ['localhost', '127.0.0.1', '0.0.0.0']):
            logger.critical(f"SSRF attempt detected: {url}")
            return False, f"Item {idx}: invalid URL"
        return True, ""
    
    def _validate_unit(self, unit: Any, idx: int) -> Tuple[bool, str]:
        """Validate unit field."""
        if not isinstance(unit, str):
            return False, f"Item {idx}: unit must be a string"
        if len(unit) > 50:
            return False, f"Item {idx}: unit too long"
        return True, ""
    
    def _validate_data(self, data: List[Dict[str, Any]]) -> Tuple[bool, str]:
        is_valid, error_msg = self._validate_basic_structure(data)
        if not is_valid:
            return False, error_msg
        
        for idx, item in enumerate(data):
            is_valid, error_msg = self._validate_item_structure(item, idx)
            if not is_valid:
                return False, error_msg
            
            is_valid, error_msg = self._validate_price(item.get("price"), idx)
            if not is_valid:
                return False, error_msg
            
            is_valid, error_msg = self._validate_name(item.get("name"), idx)
            if not is_valid:
                return False, error_msg
            
            is_valid, error_msg = self._validate_url(item.get("url"), idx)
            if not is_valid:
                return False, error_msg
            
            is_valid, error_msg = self._validate_unit(item.get("unit"), idx)
            if not is_valid:
                return False, error_msg
        
        return True, ""
    
    def _sanitize_string(self, value: str) -> str:
        """Sanitize string value, handling None values."""
        if value is None:
            return ""
        value = value.replace('\x00', '')
        value = value[:1000]
        return value
    
    def save(self, data: List[Dict[str, Any]]) -> Tuple[bool, str]:
        is_valid, error_msg = self._validate_data(data)
        if not is_valid:
            logger.warning(f"Data validation failed: {error_msg}")
            return False, error_msg
        
        try:
            now = timezone.now()
            
            sql = """
                INSERT INTO gemilang_products
                    (name, price, url, unit, location, category, created_at, updated_at)
                VALUES (%s, %s, %s, %s, %s, %s, %s, %s)
            """
            
            self._validate_column_names(['name', 'price', 'url', 'unit', 'location', 'category', 'created_at', 'updated_at'])
            
            params_list = [
                (
                    self._sanitize_string(item["name"]),
                    int(item["price"]),
                    self._sanitize_string(item["url"]),
                    self._sanitize_string(item["unit"]),
                    self._sanitize_string(item.get("location", "")),
                    self._sanitize_string(item.get("category", "")),
                    now,
                    now
                )
                for item in data
            ]
            
            if params_list:
                sample_location = params_list[0][4]
                logger.info(f"Saving {len(data)} products. Sample location value: '{sample_location}' (length: {len(sample_location)})")
            
            with transaction.atomic():
                with connection.cursor() as cursor:
                    cursor.executemany(sql, params_list)
            
            logger.info(f"Successfully saved {len(data)} products")
            return True, ""
            
        except Exception as e:
            logger.error(f"Database save failed: {type(e).__name__}: {str(e)}")
            logger.exception("Full traceback:")
            return False, f"Database operation failed: {str(e)}"
    
    def _check_anomaly(
        self, 
        item: Dict[str, Any], 
        existing_price: float, 
        new_price: float
    ) -> Dict[str, Any]:
        if existing_price == 0:
            return None
        
        price_diff_pct = ((new_price - existing_price) / existing_price) * 100
        
        if abs(price_diff_pct) >= 15:
            return {
                "name": item["name"],
                "url": item["url"],
                "unit": item["unit"],
                "old_price": existing_price,
                "new_price": new_price,
                "change_percent": round(price_diff_pct, 2)
            }
        return None

    def _save_detected_anomalies(self, anomalies: List[Dict[str, Any]]) -> None:
        """Save detected anomalies to database for admin review"""
        if not anomalies:
            return
        
        anomaly_result = PriceAnomalyService.save_anomalies('gemilang', anomalies)
        if not anomaly_result['success']:
            logger.error(f"Failed to save some anomalies: {anomaly_result['errors']}")

    def save_with_price_update(
        self, 
        data: List[Dict[str, Any]]
    ) -> Dict[str, Any]:
        is_valid, error_msg = self._validate_data(data)
        if not is_valid:
            logger.warning(f"Data validation failed: {error_msg}")
            return {
                "success": False,
                "error": error_msg,
                "updated": 0,
                "inserted": 0,
                "anomalies": []
            }
        
        try:
            now = timezone.now()
            updated_count = 0
            inserted_count = 0
            anomalies = []
            
            self._validate_column_names(['id', 'name', 'price', 'url', 'unit', 'location', 'category', 'created_at', 'updated_at'])
            
            if data:
                sample_location = data[0].get("location", "")
                logger.info(f"save_with_price_update: Processing {len(data)} products. Sample location: '{sample_location}' (length: {len(sample_location)})")
            
            with transaction.atomic():
                with connection.cursor() as cursor:
                    for item in data:
                        name = self._sanitize_string(item["name"])
                        url = self._sanitize_string(item["url"])
                        unit = self._sanitize_string(item["unit"])
                        location = self._sanitize_string(item.get("location", ""))
                        category = self._sanitize_string(item.get("category", ""))
                        price = int(item["price"])
                        
                        select_sql = """
                            SELECT id, price 
                            FROM gemilang_products 
                            WHERE name = %s AND url = %s AND unit = %s
                        """
                        cursor.execute(select_sql, (name, url, unit))
                        existing = cursor.fetchone()
                        
                        if existing:
                            existing_id, existing_price = existing
                            
                            if existing_price != price:
                                anomaly = self._check_anomaly(item, existing_price, price)
                                if anomaly:
                                    # Price change detected - save anomaly for admin approval
                                    anomalies.append(anomaly)
                                    logger.warning(
                                        f"Price anomaly detected for {name}: "
                                        f"{existing_price} -> {price}. Pending admin approval."
                                    )
<<<<<<< HEAD
                                    # Do NOT update price - wait for admin approval
                                else:
                                    # Small price change (< 15%) - update automatically
                                    update_sql = """
                                        UPDATE gemilang_products 
                                        SET price = %s, updated_at = %s 
                                        WHERE id = %s
                                    """
                                    cursor.execute(update_sql, (price, now, existing_id))
                                    updated_count += 1
=======
                                
                                update_sql = """
                                    UPDATE gemilang_products 
                                    SET price = %s, location = %s, updated_at = %s 
                                    WHERE id = %s
                                """
                                cursor.execute(update_sql, (price, location, now, existing_id))
                                updated_count += 1
                            else:
                                update_sql = """
                                    UPDATE gemilang_products 
                                    SET location = %s, updated_at = %s 
                                    WHERE id = %s
                                """
                                cursor.execute(update_sql, (location, now, existing_id))
                                updated_count += 1
>>>>>>> 84a03f58
                        else:
                            insert_sql = """
                                INSERT INTO gemilang_products 
                                (name, price, url, unit, location, category, created_at, updated_at) 
                                VALUES (%s, %s, %s, %s, %s, %s, %s, %s)
                            """
                            cursor.execute(
                                insert_sql,
                                (name, price, url, unit, location, category, now, now)
                            )
                            inserted_count += 1
            
            logger.info(
                f"Save with update completed: {updated_count} updated, "
                f"{inserted_count} inserted, {len(anomalies)} anomalies"
            )
            
            # Save anomalies to database for review
            self._save_detected_anomalies(anomalies)
            
            return {
                "success": True,
                "updated": updated_count,
                "inserted": inserted_count,
                "anomalies": anomalies
            }
            
        except Exception as e:
            logger.error(f"Database save_with_price_update failed: {type(e).__name__}")
            return {
                "success": False,
                "error": "Database operation failed",
                "updated": 0,
                "inserted": 0,
                "anomalies": []
            }<|MERGE_RESOLUTION|>--- conflicted
+++ resolved
@@ -253,35 +253,24 @@
                                         f"Price anomaly detected for {name}: "
                                         f"{existing_price} -> {price}. Pending admin approval."
                                     )
-<<<<<<< HEAD
                                     # Do NOT update price - wait for admin approval
                                 else:
                                     # Small price change (< 15%) - update automatically
                                     update_sql = """
                                         UPDATE gemilang_products 
-                                        SET price = %s, updated_at = %s 
-                                        WHERE id = %s
-                                    """
-                                    cursor.execute(update_sql, (price, now, existing_id))
-                                    updated_count += 1
-=======
-                                
-                                update_sql = """
-                                    UPDATE gemilang_products 
-                                    SET price = %s, location = %s, updated_at = %s 
+                                        SET price = %s, location = %s, updated_at = %s 
                                     WHERE id = %s
                                 """
-                                cursor.execute(update_sql, (price, location, now, existing_id))
-                                updated_count += 1
+                                    cursor.execute(update_sql, (price, location, now, existing_id))
+                                    updated_count += 1
                             else:
                                 update_sql = """
                                     UPDATE gemilang_products 
                                     SET location = %s, updated_at = %s 
-                                    WHERE id = %s
-                                """
+                                        WHERE id = %s
+                                    """
                                 cursor.execute(update_sql, (location, now, existing_id))
                                 updated_count += 1
->>>>>>> 84a03f58
                         else:
                             insert_sql = """
                                 INSERT INTO gemilang_products 
