import unittest
from unittest.mock import AsyncMock, MagicMock, patch
from api.mitra10.location_scraper import Mitra10LocationScraper
import asyncio


class TestMitra10LocationScraper(unittest.TestCase):

    def setUp(self):
        self.scraper = Mitra10LocationScraper()
        self.url = "https://www.mitra10.com/"

<<<<<<< HEAD
    @patch("api.mitra10.location_scraper.BatchPlaywrightClient")
    def test_scrape_locations_success(self, mock_batch):
=======
    def _setup_basic_mocks(self, mock_client, mock_page, popup_count=0):
        """Helper method to set up common mock configurations"""
        # Set up basic mocks
        mock_client._ensure_browser = AsyncMock()
        mock_page.goto = AsyncMock()
        mock_page.evaluate = AsyncMock()
        mock_page.wait_for_load_state = AsyncMock()
        mock_page.wait_for_timeout = AsyncMock()
        
        # Mock popup scenario
        mock_popup_locator = MagicMock()
        mock_popup_locator.count = AsyncMock(return_value=popup_count)
        
        # Mock store button
        mock_store_locator = MagicMock()
        mock_store_button = MagicMock()
        mock_store_locator.first = mock_store_button
        mock_store_button.scroll_into_view_if_needed = AsyncMock()
        mock_store_button.click = AsyncMock()
        
        def locator_side_effect(selector):
            if "MuiDialog-root" in selector or "popup-promo" in selector:
                return mock_popup_locator
            elif "button.MuiButtonBase-root.jss368" in selector:
                return mock_store_locator
            return MagicMock()
            
        mock_page.locator.side_effect = locator_side_effect
        mock_page.mouse = MagicMock()
        mock_page.mouse.click = AsyncMock()
        mock_page.mouse.move = AsyncMock()
        mock_page.mouse.down = AsyncMock()
        mock_page.mouse.up = AsyncMock()
        mock_page.wait_for_selector = AsyncMock()
        mock_page.wait_for_function = AsyncMock()
        
        return mock_popup_locator, mock_store_locator, mock_store_button

    @patch("api.mitra10.location_scraper.BatchPlaywrightClient")
    def test_comprehensive_location_scraper_coverage(self, mock_batch):
        """Comprehensive test to achieve 100% code coverage for Mitra10LocationScraper"""
        
        # Test 1: scrape_locations success path
>>>>>>> ae37071b
        mock_instance = mock_batch.return_value.__enter__.return_value
        mock_client = AsyncMock()
        mock_instance.client = mock_client
        mock_page = MagicMock()
        mock_client.page = mock_page

<<<<<<< HEAD
        async def fake_extract(client, url):
            return ["MITRA10 TEST 1", "MITRA10 TEST 2"]
=======
        # Mock successful HTML content with locations
        mock_html_content = """
        <html>
            <div role="presentation">
                <li><span>MITRA10 Jakarta Pusat</span></li>
                <li><span>MITRA10 Bandung</span></li>
                <li><span>Surabaya Store</span></li>
            </div>
        </html>
        """
>>>>>>> ae37071b

        # Use helper method for basic setup with popup existing
        self._setup_basic_mocks(mock_client, mock_page, popup_count=1)
        mock_page.content = AsyncMock(return_value=mock_html_content)

        # Test successful scraping
        result = self.scraper.scrape_locations()
        self.assertTrue(result["success"])
        self.assertEqual(len(result["locations"]), 3)
        self.assertIn("Jakarta Pusat", result["locations"])
        self.assertIn("Bandung", result["locations"])
        self.assertIn("Surabaya Store", result["locations"])
        self.assertEqual(result["error_message"], "")

<<<<<<< HEAD
    @patch("api.mitra10.location_scraper.BatchPlaywrightClient")
    def test_scrape_locations_failure(self, mock_batch):
        mock_instance = mock_batch.return_value.__enter__.return_value
        mock_instance.client = MagicMock()

        async def fake_extract(client, url):
            raise RuntimeError("Simulated failure")
=======
        # Verify all methods were called
        mock_client._ensure_browser.assert_called_once()
        mock_page.goto.assert_called_with("https://www.mitra10.com/", timeout=60000)
        mock_page.evaluate.assert_called()
        mock_page.wait_for_load_state.assert_called_with("networkidle")

    @patch("api.mitra10.location_scraper.BatchPlaywrightClient")
    def test_scrape_locations_failure_handling(self, mock_batch):
        """Test error handling in scrape_locations"""
        mock_instance = mock_batch.return_value.__enter__.return_value
        mock_client = AsyncMock()
        mock_instance.client = mock_client
>>>>>>> ae37071b

        # Simulate error in _extract_locations
        mock_client._ensure_browser = AsyncMock(side_effect=RuntimeError("Browser failed"))

        result = self.scraper.scrape_locations()
        self.assertFalse(result["success"])
        self.assertEqual(result["locations"], [])
        self.assertIn("Browser failed", result["error_message"])

    def test_extract_locations_click_retry_mechanism(self):
        """Test click retry mechanism in _extract_locations"""
        mock_client = AsyncMock()
        mock_page = MagicMock()
        mock_client.page = mock_page

        # Mock HTML content with locations
        mock_html_content = """
        <div role="presentation">
            <li><span>MITRA10 Test Location</span></li>
        </div>
        """

        # Use helper method for basic setup
        _, _, mock_store_button = self._setup_basic_mocks(mock_client, mock_page, popup_count=0)
        
        # Configure specific retry behavior
        mock_store_button.click = AsyncMock(side_effect=[
            Exception("Click failed attempt 1"),
            Exception("Click failed attempt 2"), 
            None  # Success on third attempt
        ])
        mock_page.content = AsyncMock(return_value=mock_html_content)

        result = asyncio.run(self.scraper._extract_locations(mock_client, self.url))
        self.assertEqual(result, ["Test Location"])
        
        # Verify click retry mechanism was used
        self.assertEqual(mock_store_button.click.call_count, 3)
        self.assertEqual(mock_page.mouse.move.call_count, 2)  # Called for failed attempts
        self.assertEqual(mock_page.mouse.down.call_count, 2)
        self.assertEqual(mock_page.mouse.up.call_count, 2)

    def test_extract_locations_click_timeout_failure(self):
        """Test click timeout failure after 3 attempts"""
        mock_client = AsyncMock()
        mock_page = MagicMock()
        mock_client.page = mock_page

        # Use helper method for basic setup
        _, _, mock_store_button = self._setup_basic_mocks(mock_client, mock_page, popup_count=0)
        
        # Configure button to always fail
        mock_store_button.click = AsyncMock(side_effect=Exception("Click always fails"))

        # This should raise TimeoutError
        with self.assertRaises(TimeoutError) as context:
            asyncio.run(self.scraper._extract_locations(mock_client, self.url))
        
        self.assertIn("Failed to click store selector after 3 attempts", str(context.exception))
        self.assertEqual(mock_store_button.click.call_count, 3)

<<<<<<< HEAD
    def test_extract_locations_success(self):
        mock_client = MagicMock()
        mock_client._ensure_browser = AsyncMock()  # Mock the async method
        mock_page = MagicMock()  # Use MagicMock, not AsyncMock
        mock_client.page = mock_page

        # Mock all Playwright calls - async methods need AsyncMock return values
        mock_page.goto = AsyncMock()
        mock_page.evaluate = AsyncMock()
        mock_page.wait_for_load_state = AsyncMock()
        mock_page.wait_for_selector = AsyncMock()
        mock_page.wait_for_function = AsyncMock()
        mock_page.wait_for_timeout = AsyncMock()
        mock_page.click = AsyncMock()
        mock_page.content = AsyncMock(return_value="<html></html>")
        
        # Mock mouse
        mock_mouse = MagicMock()
        mock_mouse.move = AsyncMock()
        mock_mouse.down = AsyncMock()
        mock_mouse.up = AsyncMock()
        mock_page.mouse = mock_mouse
        
        # locator() is synchronous, returns a Locator object
        mock_locator = MagicMock()
        mock_first = MagicMock()
        mock_first.scroll_into_view_if_needed = AsyncMock()
        mock_first.click = AsyncMock()  # click is also async!
        mock_locator.first = mock_first
        mock_page.locator.return_value = mock_locator
        
        # Mock the parser
        with patch('api.mitra10.location_scraper.Mitra10LocationParser') as mock_parser:
            mock_parser.parse.return_value = ["MITRA10 A", "MITRA10 B"]
            result = asyncio.run(self.scraper._extract_locations(mock_client, self.url))
            self.assertEqual(result, ["MITRA10 A", "MITRA10 B"])

    def test_extract_locations_click_retry(self):
        mock_client = MagicMock()
        mock_client._ensure_browser = AsyncMock()  # Mock the async method
        mock_page = MagicMock()  # Use MagicMock, not AsyncMock
        mock_client.page = mock_page

        # Mock all Playwright calls - async methods need AsyncMock return values
        mock_page.goto = AsyncMock()
        mock_page.evaluate = AsyncMock()
        mock_page.wait_for_load_state = AsyncMock()
        mock_page.wait_for_selector = AsyncMock()
        mock_page.wait_for_function = AsyncMock()
        mock_page.wait_for_timeout = AsyncMock()
        mock_page.content = AsyncMock(return_value="<html></html>")
        
        # Mock mouse
        mock_mouse = MagicMock()
        mock_mouse.move = AsyncMock()
        mock_mouse.down = AsyncMock()
        mock_mouse.up = AsyncMock()
        mock_page.mouse = mock_mouse
        
        # locator() is synchronous, returns a Locator object with async methods
        mock_locator = MagicMock()
        mock_first = MagicMock()
        mock_first.scroll_into_view_if_needed = AsyncMock()
        # Simulate click failure then success
        mock_first.click = AsyncMock(side_effect=[Exception("Click failed"), None])
        mock_locator.first = mock_first
        mock_page.locator.return_value = mock_locator
        
        # Mock the parser
        with patch('api.mitra10.location_scraper.Mitra10LocationParser') as mock_parser:
            mock_parser.parse.return_value = ["MITRA10 RETRY"]
            result = asyncio.run(self.scraper._extract_locations(mock_client, self.url))
            self.assertEqual(result, ["MITRA10 RETRY"])
=======
    def test_extract_locations_popup_handling(self):
        """Test popup detection and handling"""
        mock_client = AsyncMock()
        mock_page = MagicMock()
        mock_client.page = mock_page

        mock_html_content = """
        <div role="presentation">
            <li><span>MITRA10 Popup Test</span></li>
        </div>
        """

        # Use helper method for basic setup with popup existing
        mock_popup_locator, _, _ = self._setup_basic_mocks(mock_client, mock_page, popup_count=1)
        mock_page.content = AsyncMock(return_value=mock_html_content)

        result = asyncio.run(self.scraper._extract_locations(mock_client, self.url))
        self.assertEqual(result, ["Popup Test"])
        
        # Verify popup handling was triggered
        mock_popup_locator.count.assert_called_once()
        mock_page.mouse.click.assert_called_with(100, 100)  # Popup close click

    def test_extract_locations_empty_result(self):
        """Test handling of empty location results"""
        mock_client = AsyncMock()
        mock_page = MagicMock()
        mock_client.page = mock_page

        # HTML with no valid locations
        mock_html_content = "<html><body>No locations found</body></html>"

        # Use helper method for basic setup
        self._setup_basic_mocks(mock_client, mock_page, popup_count=0)
        mock_page.content = AsyncMock(return_value=mock_html_content)

        result = asyncio.run(self.scraper._extract_locations(mock_client, self.url))
        self.assertEqual(result, [])

    def test_extract_locations_evaluate_exception_handling(self):
        """Test exception handling in evaluate JavaScript call"""
        mock_client = AsyncMock()
        mock_page = MagicMock()
        mock_client.page = mock_page

        mock_html_content = """
        <div role="presentation">
            <li><span>MITRA10 Exception Test</span></li>
        </div>
        """

        # Use helper method for basic setup
        self._setup_basic_mocks(mock_client, mock_page, popup_count=0)
        
        # Override evaluate to raise exception (should be caught and ignored)
        mock_page.evaluate = AsyncMock(side_effect=Exception("JS evaluation failed"))
        mock_page.content = AsyncMock(return_value=mock_html_content)

        # Should complete successfully despite evaluate exception
        result = asyncio.run(self.scraper._extract_locations(mock_client, self.url))
        self.assertEqual(result, ["Exception Test"])
        
        # Verify evaluate was called and failed
        mock_page.evaluate.assert_called_once()

    def test_extract_locations_popup_exception_handling(self):
        """Test exception handling in popup close logic"""
        mock_client = AsyncMock()
        mock_page = MagicMock()
        mock_client.page = mock_page

        mock_html_content = """
        <div role="presentation">
            <li><span>MITRA10 Popup Exception</span></li>
        </div>
        """

        # Use helper method for basic setup
        _, _, mock_store_button = self._setup_basic_mocks(mock_client, mock_page, popup_count=0)
        
        # Override popup locator to throw exception when counting
        mock_popup_locator = MagicMock()
        mock_popup_locator.count = AsyncMock(side_effect=Exception("Popup count failed"))
        
        # Override the locator side effect to return the failing popup locator
        def locator_side_effect(selector):
            if "MuiDialog-root" in selector or "popup-promo" in selector:
                return mock_popup_locator
            elif "button.MuiButtonBase-root.jss368" in selector:
                # Return a properly configured store locator
                mock_store_locator = MagicMock()
                mock_store_locator.first = mock_store_button
                return mock_store_locator
            return MagicMock()
            
        mock_page.locator.side_effect = locator_side_effect
        mock_page.content = AsyncMock(return_value=mock_html_content)

        # Should complete successfully despite popup exception
        result = asyncio.run(self.scraper._extract_locations(mock_client, self.url))
        self.assertEqual(result, ["Popup Exception"])
>>>>>>> ae37071b
<|MERGE_RESOLUTION|>--- conflicted
+++ resolved
@@ -10,75 +10,16 @@
         self.scraper = Mitra10LocationScraper()
         self.url = "https://www.mitra10.com/"
 
-<<<<<<< HEAD
     @patch("api.mitra10.location_scraper.BatchPlaywrightClient")
     def test_scrape_locations_success(self, mock_batch):
-=======
-    def _setup_basic_mocks(self, mock_client, mock_page, popup_count=0):
-        """Helper method to set up common mock configurations"""
-        # Set up basic mocks
-        mock_client._ensure_browser = AsyncMock()
-        mock_page.goto = AsyncMock()
-        mock_page.evaluate = AsyncMock()
-        mock_page.wait_for_load_state = AsyncMock()
-        mock_page.wait_for_timeout = AsyncMock()
-        
-        # Mock popup scenario
-        mock_popup_locator = MagicMock()
-        mock_popup_locator.count = AsyncMock(return_value=popup_count)
-        
-        # Mock store button
-        mock_store_locator = MagicMock()
-        mock_store_button = MagicMock()
-        mock_store_locator.first = mock_store_button
-        mock_store_button.scroll_into_view_if_needed = AsyncMock()
-        mock_store_button.click = AsyncMock()
-        
-        def locator_side_effect(selector):
-            if "MuiDialog-root" in selector or "popup-promo" in selector:
-                return mock_popup_locator
-            elif "button.MuiButtonBase-root.jss368" in selector:
-                return mock_store_locator
-            return MagicMock()
-            
-        mock_page.locator.side_effect = locator_side_effect
-        mock_page.mouse = MagicMock()
-        mock_page.mouse.click = AsyncMock()
-        mock_page.mouse.move = AsyncMock()
-        mock_page.mouse.down = AsyncMock()
-        mock_page.mouse.up = AsyncMock()
-        mock_page.wait_for_selector = AsyncMock()
-        mock_page.wait_for_function = AsyncMock()
-        
-        return mock_popup_locator, mock_store_locator, mock_store_button
-
-    @patch("api.mitra10.location_scraper.BatchPlaywrightClient")
-    def test_comprehensive_location_scraper_coverage(self, mock_batch):
-        """Comprehensive test to achieve 100% code coverage for Mitra10LocationScraper"""
-        
-        # Test 1: scrape_locations success path
->>>>>>> ae37071b
         mock_instance = mock_batch.return_value.__enter__.return_value
         mock_client = AsyncMock()
         mock_instance.client = mock_client
         mock_page = MagicMock()
         mock_client.page = mock_page
 
-<<<<<<< HEAD
         async def fake_extract(client, url):
             return ["MITRA10 TEST 1", "MITRA10 TEST 2"]
-=======
-        # Mock successful HTML content with locations
-        mock_html_content = """
-        <html>
-            <div role="presentation">
-                <li><span>MITRA10 Jakarta Pusat</span></li>
-                <li><span>MITRA10 Bandung</span></li>
-                <li><span>Surabaya Store</span></li>
-            </div>
-        </html>
-        """
->>>>>>> ae37071b
 
         # Use helper method for basic setup with popup existing
         self._setup_basic_mocks(mock_client, mock_page, popup_count=1)
@@ -93,7 +34,6 @@
         self.assertIn("Surabaya Store", result["locations"])
         self.assertEqual(result["error_message"], "")
 
-<<<<<<< HEAD
     @patch("api.mitra10.location_scraper.BatchPlaywrightClient")
     def test_scrape_locations_failure(self, mock_batch):
         mock_instance = mock_batch.return_value.__enter__.return_value
@@ -101,20 +41,6 @@
 
         async def fake_extract(client, url):
             raise RuntimeError("Simulated failure")
-=======
-        # Verify all methods were called
-        mock_client._ensure_browser.assert_called_once()
-        mock_page.goto.assert_called_with("https://www.mitra10.com/", timeout=60000)
-        mock_page.evaluate.assert_called()
-        mock_page.wait_for_load_state.assert_called_with("networkidle")
-
-    @patch("api.mitra10.location_scraper.BatchPlaywrightClient")
-    def test_scrape_locations_failure_handling(self, mock_batch):
-        """Test error handling in scrape_locations"""
-        mock_instance = mock_batch.return_value.__enter__.return_value
-        mock_client = AsyncMock()
-        mock_instance.client = mock_client
->>>>>>> ae37071b
 
         # Simulate error in _extract_locations
         mock_client._ensure_browser = AsyncMock(side_effect=RuntimeError("Browser failed"))
@@ -176,7 +102,6 @@
         self.assertIn("Failed to click store selector after 3 attempts", str(context.exception))
         self.assertEqual(mock_store_button.click.call_count, 3)
 
-<<<<<<< HEAD
     def test_extract_locations_success(self):
         mock_client = MagicMock()
         mock_client._ensure_browser = AsyncMock()  # Mock the async method
@@ -250,106 +175,3 @@
             mock_parser.parse.return_value = ["MITRA10 RETRY"]
             result = asyncio.run(self.scraper._extract_locations(mock_client, self.url))
             self.assertEqual(result, ["MITRA10 RETRY"])
-=======
-    def test_extract_locations_popup_handling(self):
-        """Test popup detection and handling"""
-        mock_client = AsyncMock()
-        mock_page = MagicMock()
-        mock_client.page = mock_page
-
-        mock_html_content = """
-        <div role="presentation">
-            <li><span>MITRA10 Popup Test</span></li>
-        </div>
-        """
-
-        # Use helper method for basic setup with popup existing
-        mock_popup_locator, _, _ = self._setup_basic_mocks(mock_client, mock_page, popup_count=1)
-        mock_page.content = AsyncMock(return_value=mock_html_content)
-
-        result = asyncio.run(self.scraper._extract_locations(mock_client, self.url))
-        self.assertEqual(result, ["Popup Test"])
-        
-        # Verify popup handling was triggered
-        mock_popup_locator.count.assert_called_once()
-        mock_page.mouse.click.assert_called_with(100, 100)  # Popup close click
-
-    def test_extract_locations_empty_result(self):
-        """Test handling of empty location results"""
-        mock_client = AsyncMock()
-        mock_page = MagicMock()
-        mock_client.page = mock_page
-
-        # HTML with no valid locations
-        mock_html_content = "<html><body>No locations found</body></html>"
-
-        # Use helper method for basic setup
-        self._setup_basic_mocks(mock_client, mock_page, popup_count=0)
-        mock_page.content = AsyncMock(return_value=mock_html_content)
-
-        result = asyncio.run(self.scraper._extract_locations(mock_client, self.url))
-        self.assertEqual(result, [])
-
-    def test_extract_locations_evaluate_exception_handling(self):
-        """Test exception handling in evaluate JavaScript call"""
-        mock_client = AsyncMock()
-        mock_page = MagicMock()
-        mock_client.page = mock_page
-
-        mock_html_content = """
-        <div role="presentation">
-            <li><span>MITRA10 Exception Test</span></li>
-        </div>
-        """
-
-        # Use helper method for basic setup
-        self._setup_basic_mocks(mock_client, mock_page, popup_count=0)
-        
-        # Override evaluate to raise exception (should be caught and ignored)
-        mock_page.evaluate = AsyncMock(side_effect=Exception("JS evaluation failed"))
-        mock_page.content = AsyncMock(return_value=mock_html_content)
-
-        # Should complete successfully despite evaluate exception
-        result = asyncio.run(self.scraper._extract_locations(mock_client, self.url))
-        self.assertEqual(result, ["Exception Test"])
-        
-        # Verify evaluate was called and failed
-        mock_page.evaluate.assert_called_once()
-
-    def test_extract_locations_popup_exception_handling(self):
-        """Test exception handling in popup close logic"""
-        mock_client = AsyncMock()
-        mock_page = MagicMock()
-        mock_client.page = mock_page
-
-        mock_html_content = """
-        <div role="presentation">
-            <li><span>MITRA10 Popup Exception</span></li>
-        </div>
-        """
-
-        # Use helper method for basic setup
-        _, _, mock_store_button = self._setup_basic_mocks(mock_client, mock_page, popup_count=0)
-        
-        # Override popup locator to throw exception when counting
-        mock_popup_locator = MagicMock()
-        mock_popup_locator.count = AsyncMock(side_effect=Exception("Popup count failed"))
-        
-        # Override the locator side effect to return the failing popup locator
-        def locator_side_effect(selector):
-            if "MuiDialog-root" in selector or "popup-promo" in selector:
-                return mock_popup_locator
-            elif "button.MuiButtonBase-root.jss368" in selector:
-                # Return a properly configured store locator
-                mock_store_locator = MagicMock()
-                mock_store_locator.first = mock_store_button
-                return mock_store_locator
-            return MagicMock()
-            
-        mock_page.locator.side_effect = locator_side_effect
-        mock_page.content = AsyncMock(return_value=mock_html_content)
-
-        # Should complete successfully despite popup exception
-        result = asyncio.run(self.scraper._extract_locations(mock_client, self.url))
-        self.assertEqual(result, ["Popup Exception"])
->>>>>>> ae37071b
