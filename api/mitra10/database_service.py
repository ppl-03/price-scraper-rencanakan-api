--- conflicted
+++ resolved
@@ -28,12 +28,6 @@
     def _insert_product(self, cursor, item, now):
         cursor.execute(
             """
-<<<<<<< HEAD
-            INSERT INTO mitra10_products (name, price, url, unit, category, created_at, updated_at)
-            VALUES (%s, %s, %s, %s, %s, %s, %s)
-            """,
-            (item["name"], item["price"], item["url"], item["unit"], item.get("category"), now, now),
-=======
             INSERT INTO mitra10_products (name, price, url, unit, location, created_at, updated_at)
             VALUES (%s, %s, %s, %s, %s, %s, %s)
             """,
@@ -46,7 +40,6 @@
                 now,
                 now,
             ),
->>>>>>> 0e56f69f
         )
         return 1
 
@@ -59,10 +52,10 @@
             cursor.execute(
                 """
                 UPDATE mitra10_products
-                SET price = %s, category = %s, updated_at = %s
+                SET price = %s, updated_at = %s
                 WHERE id = %s
                 """,
-                (new_price, item.get("category"), now, existing_id),
+                (new_price, now, existing_id),
             )
             return 1
         return 0
