from django.db import connection, transaction
from django.utils import timezone
from db_pricing.anomaly_service import PriceAnomalyService

class Mitra10DatabaseService:
    def _validate_data(self, data):
        """Ensure all required keys exist and price is a valid non-negative integer."""
        if not data:
            return False
        required_keys = {"name", "price", "url", "unit"}
        for item in data:
            if not required_keys.issubset(item.keys()):
                return False
            if not isinstance(item["price"], int) or item["price"] < 0:
                return False
        return True

    def _execute_many(self, sql, params_list):
        """Execute multiple insert queries in a single transaction."""
        with transaction.atomic(), connection.cursor() as cursor:
            cursor.executemany(sql, params_list)

    def _execute_single(self, sql, params):
        """Execute a single SQL statement and return results if any."""
        with connection.cursor() as cursor:
            cursor.execute(sql, params)
            return cursor.fetchone()

    def _insert_product(self, cursor, item, now):
        cursor.execute(
            """
<<<<<<< HEAD
            INSERT INTO mitra10_products (name, price, url, unit, created_at, updated_at)
            VALUES (%s, %s, %s, %s, %s, %s)
            """,
            (item["name"], item["price"], item["url"], item["unit"], now, now),
=======
            INSERT INTO mitra10_products (name, price, url, unit, category, location, created_at, updated_at)
            VALUES (%s, %s, %s, %s, %s, %s, %s, %s)
            """,
            (
                item.get("name"),
                item.get("price"),
                item.get("url"),
                item.get("unit"),
                item.get("category", ""),
                item.get("location", ""),
                now,
                now,
            ),
>>>>>>> 84a03f58
        )
        return 1

    def _update_product(self, cursor, item, existing_id, existing_price, now, anomalies):
        new_price = item["price"]
        if existing_price != new_price:
            anomaly = self._detect_anomaly(item, existing_price, new_price)
            if anomaly:
                # Price change detected - save anomaly for admin approval
                anomalies.append(anomaly)
<<<<<<< HEAD
                import logging
                logger = logging.getLogger(__name__)
                logger.warning(
                    f"Price anomaly detected for {item['name']}: "
                    f"{existing_price} -> {new_price}. Pending admin approval."
                )
                # Do NOT update price - wait for admin approval
                return 0
            else:
                # Small price change (< 15%) - update automatically
                cursor.execute(
                    """
                    UPDATE mitra10_products
                    SET price = %s, updated_at = %s
                    WHERE id = %s
                    """,
                    (new_price, now, existing_id),
                )
                return 1
=======
            cursor.execute(
                """
                UPDATE mitra10_products
                SET price = %s, updated_at = %s
                WHERE id = %s
                """,
                (new_price, now, existing_id),
            )
            return 1
>>>>>>> 84a03f58
        return 0

    def _detect_anomaly(self, item, old_price, new_price):
        if old_price == 0:
            return None
        change_percent = ((new_price - old_price) / old_price) * 100
        if abs(change_percent) >= 15:
            return {
                "name": item["name"],
                "url": item["url"],
                "unit": item["unit"],
                "old_price": old_price,
                "new_price": new_price,
                "change_percent": round(change_percent, 2),
            }
        return None

<<<<<<< HEAD
    def _save_detected_anomalies(self, anomalies):
        """Save detected anomalies to database for admin review"""
        if not anomalies:
            return
        
        anomaly_result = PriceAnomalyService.save_anomalies('mitra10', anomalies)
        if not anomaly_result['success']:
            import logging
            logger = logging.getLogger(__name__)
            logger.error(f"Failed to save some anomalies: {anomaly_result['errors']}")

    # =========================
    # Public Methods
    # =========================
=======
>>>>>>> 84a03f58
    def save(self, data):
        """Insert multiple Mitra10 products at once."""
        if not self._validate_data(data):
            return False

        now = timezone.now()
        sql = """
            INSERT INTO mitra10_products (name, price, url, unit, category, location, created_at, updated_at)
            VALUES (%s, %s, %s, %s, %s, %s, %s, %s)
        """
        params_list = [
            (
                d.get("name"),
                d.get("price"),
                d.get("url"),
                d.get("unit"),
                d.get("category", ""),
                d.get("location", ""),
                now,
                now,
            )
            for d in data
        ]
        self._execute_many(sql, params_list)
        return True

    def save_with_price_update(self, data):
        """Insert or update products, tracking anomalies when price changes ≥15%."""
        if not self._validate_data(data):
            return {"success": False, "updated": 0, "inserted": 0, "anomalies": []}

        now = timezone.now()
        updated, inserted, anomalies = 0, 0, []

        with transaction.atomic(), connection.cursor() as cursor:
            for item in data:
                result = self._execute_single(
                    "SELECT id, price FROM mitra10_products WHERE name = %s AND url = %s AND unit = %s",
                    (item["name"], item["url"], item["unit"]),
                )
                if result:
                    existing_id, existing_price = result
                    updated += self._update_product(cursor, item, existing_id, existing_price, now, anomalies)
                else:
                    inserted += self._insert_product(cursor, item, now)

        # Save anomalies to database for review
        self._save_detected_anomalies(anomalies)

        return {"success": True, "updated": updated, "inserted": inserted, "anomalies": anomalies}<|MERGE_RESOLUTION|>--- conflicted
+++ resolved
@@ -29,12 +29,6 @@
     def _insert_product(self, cursor, item, now):
         cursor.execute(
             """
-<<<<<<< HEAD
-            INSERT INTO mitra10_products (name, price, url, unit, created_at, updated_at)
-            VALUES (%s, %s, %s, %s, %s, %s)
-            """,
-            (item["name"], item["price"], item["url"], item["unit"], now, now),
-=======
             INSERT INTO mitra10_products (name, price, url, unit, category, location, created_at, updated_at)
             VALUES (%s, %s, %s, %s, %s, %s, %s, %s)
             """,
@@ -48,7 +42,6 @@
                 now,
                 now,
             ),
->>>>>>> 84a03f58
         )
         return 1
 
@@ -59,7 +52,6 @@
             if anomaly:
                 # Price change detected - save anomaly for admin approval
                 anomalies.append(anomaly)
-<<<<<<< HEAD
                 import logging
                 logger = logging.getLogger(__name__)
                 logger.warning(
@@ -79,17 +71,6 @@
                     (new_price, now, existing_id),
                 )
                 return 1
-=======
-            cursor.execute(
-                """
-                UPDATE mitra10_products
-                SET price = %s, updated_at = %s
-                WHERE id = %s
-                """,
-                (new_price, now, existing_id),
-            )
-            return 1
->>>>>>> 84a03f58
         return 0
 
     def _detect_anomaly(self, item, old_price, new_price):
@@ -107,7 +88,6 @@
             }
         return None
 
-<<<<<<< HEAD
     def _save_detected_anomalies(self, anomalies):
         """Save detected anomalies to database for admin review"""
         if not anomalies:
@@ -122,8 +102,6 @@
     # =========================
     # Public Methods
     # =========================
-=======
->>>>>>> 84a03f58
     def save(self, data):
         """Insert multiple Mitra10 products at once."""
         if not self._validate_data(data):
