from django.db import transaction, connection
from django.utils import timezone
<<<<<<< HEAD
from db_pricing.models import DepoBangunanProduct
from db_pricing.anomaly_service import PriceAnomalyService
from dataclasses import dataclass
import logging

logger = logging.getLogger(__name__)

@dataclass
class ProductData:
    
    name: str
    price: int
    url: str
    unit: str = ''
    
    def validate(self) -> None:
        
        if not self.name or not self.name.strip():
            raise ValidationError("Product name cannot be empty")
        
        if self.price < 0:
            raise ValidationError("Product price cannot be negative")
        
        if not self.url or not self.url.strip():
            raise ValidationError("Product URL cannot be empty")
        
        if len(self.name) > 500:
            raise ValidationError("Product name exceeds maximum length of 500 characters")
        
        if len(self.url) > 1000:
            raise ValidationError("Product URL exceeds maximum length of 1000 characters")
        
        if len(self.unit) > 50:
            raise ValidationError("Product unit exceeds maximum length of 50 characters")

class IProductRepository:
    
    def create(self, product_data: ProductData) -> DepoBangunanProduct:
        
        raise NotImplementedError
    
    def get_by_id(self, product_id: int) -> Optional[DepoBangunanProduct]:
        
        raise NotImplementedError
    
    def update(self, product_id: int, product_data: ProductData) -> DepoBangunanProduct:
        
        raise NotImplementedError
    
    def delete(self, product_id: int) -> bool:
        
        raise NotImplementedError
    
    def get_all(self) -> List[DepoBangunanProduct]:
        
        raise NotImplementedError

class DepoBangunanProductRepository(IProductRepository):
    
    def __init__(self):
        self.logger = logging.getLogger(__name__)
    
    def create(self, product_data: ProductData) -> DepoBangunanProduct:
        
        try:
            product_data.validate()
            
            product = DepoBangunanProduct.objects.create(
                name=product_data.name.strip(),
                price=product_data.price,
                url=product_data.url.strip(),
                unit=product_data.unit.strip()
            )
            
            self.logger.info(f"Created product: {product.id} - {product.name}")
            return product
            
        except ValidationError as e:
            self.logger.error(f"Validation error creating product: {e}")
            raise
        except Exception as e:
            self.logger.error(f"Error creating product: {e}")
            raise
    
    def get_by_id(self, product_id: int) -> Optional[DepoBangunanProduct]:
        
        try:
            return DepoBangunanProduct.objects.get(id=product_id)
        except DepoBangunanProduct.DoesNotExist:
            self.logger.warning(f"Product not found: {product_id}")
            return None
    
    def update(self, product_id: int, product_data: ProductData) -> DepoBangunanProduct:
        
        product_data.validate()
        
        product = DepoBangunanProduct.objects.get(id=product_id)
        product.name = product_data.name.strip()
        product.price = product_data.price
        product.url = product_data.url.strip()
        product.unit = product_data.unit.strip()
        product.save()
        
        self.logger.info(f"Updated product: {product.id} - {product.name}")
        return product
    
    def delete(self, product_id: int) -> bool:
        
        try:
            product = DepoBangunanProduct.objects.get(id=product_id)
            product.delete()
            self.logger.info(f"Deleted product: {product_id}")
            return True
        except DepoBangunanProduct.DoesNotExist:
            self.logger.warning(f"Product not found for deletion: {product_id}")
            return False
    
    def get_all(self) -> List[DepoBangunanProduct]:
        
        return list(DepoBangunanProduct.objects.all())

class ProductQueryService:
    
    def __init__(self):
        self.logger = logging.getLogger(__name__)
    
    def filter_by_name(self, keyword: str) -> List[DepoBangunanProduct]:
        
        if not keyword or not keyword.strip():
            return []
        
        return list(
            DepoBangunanProduct.objects.filter(name__icontains=keyword.strip())
        )
    
    def filter_by_price_range(
        self, 
        min_price: Optional[int] = None, 
        max_price: Optional[int] = None
    ) -> List[DepoBangunanProduct]:
        
        queryset = DepoBangunanProduct.objects.all()
        
        if min_price is not None:
            queryset = queryset.filter(price__gte=min_price)
        
        if max_price is not None:
            queryset = queryset.filter(price__lte=max_price)
        
        return list(queryset)
    
    def filter_by_unit(self, unit: str) -> List[DepoBangunanProduct]:
        
        return list(DepoBangunanProduct.objects.filter(unit=unit))
    
    def get_recent_products(self, limit: int = 10) -> List[DepoBangunanProduct]:
        
        return list(
            DepoBangunanProduct.objects.order_by('-created_at')[:limit]
        )
    
    def search_products(
        self,
        keyword: Optional[str] = None,
        min_price: Optional[int] = None,
        max_price: Optional[int] = None,
        unit: Optional[str] = None
    ) -> List[DepoBangunanProduct]:
        
        queryset = DepoBangunanProduct.objects.all()
        
        if keyword and keyword.strip():
            queryset = queryset.filter(name__icontains=keyword.strip())
        
        if min_price is not None:
            queryset = queryset.filter(price__gte=min_price)
        
        if max_price is not None:
            queryset = queryset.filter(price__lte=max_price)
        
        if unit:
            queryset = queryset.filter(unit=unit)
        
        return list(queryset)

class BulkProductService:
    
    def __init__(self, repository: IProductRepository):
        self.repository = repository
        self.logger = logging.getLogger(__name__)
    
    @transaction.atomic
    def bulk_create(self, products_data: List[ProductData]) -> List[DepoBangunanProduct]:
        
        # Validate all products first
        for product_data in products_data:
            product_data.validate()
        
        # Create all products
        products = [
            DepoBangunanProduct(
                name=pd.name.strip(),
                price=pd.price,
                url=pd.url.strip(),
                unit=pd.unit.strip()
            )
            for pd in products_data
        ]
        
        created = DepoBangunanProduct.objects.bulk_create(products)
        self.logger.info(f"Bulk created {len(created)} products")
        
        return created
    
    @transaction.atomic
    def bulk_update_prices(
        self, 
        product_ids: List[int], 
        new_price: int
    ) -> int:
        
        if new_price < 0:
            raise ValidationError("Price cannot be negative")
        
        updated_count = DepoBangunanProduct.objects.filter(
            id__in=product_ids
        ).update(price=new_price)
        
        self.logger.info(f"Bulk updated {updated_count} products with new price: {new_price}")
        return updated_count
    
    @transaction.atomic
    def bulk_delete(self, product_ids: List[int]) -> int:
        
        deleted_count, _ = DepoBangunanProduct.objects.filter(
            id__in=product_ids
        ).delete()
        
        self.logger.info(f"Bulk deleted {deleted_count} products")
        return deleted_count

class DatabaseHandshakeService:
    
    def __init__(
        self,
        repository: Optional[IProductRepository] = None,
        query_service: Optional[ProductQueryService] = None
    ):
        self.repository = repository or DepoBangunanProductRepository()
        self.query_service = query_service or ProductQueryService()
        self.bulk_service = BulkProductService(self.repository)
        self.logger = logging.getLogger(__name__)
    
    def create_product(
        self,
        name: str,
        price: int,
        url: str,
        unit: str = ''
    ) -> DepoBangunanProduct:
        
        product_data = ProductData(name=name, price=price, url=url, unit=unit)
        return self.repository.create(product_data)
    
    def get_product(self, product_id: int) -> Optional[DepoBangunanProduct]:
        
        return self.repository.get_by_id(product_id)
    
    def update_product(
        self,
        product_id: int,
        name: str,
        price: int,
        url: str,
        unit: str = ''
    ) -> DepoBangunanProduct:
        
        product_data = ProductData(name=name, price=price, url=url, unit=unit)
        return self.repository.update(product_id, product_data)
    
    def delete_product(self, product_id: int) -> bool:
        
        return self.repository.delete(product_id)
    
    def search_by_keyword(self, keyword: str) -> List[DepoBangunanProduct]:
        
        return self.query_service.filter_by_name(keyword)
    
    def get_all_products(self) -> List[DepoBangunanProduct]:
        
        return self.repository.get_all()
    
    def verify_connection(self) -> Dict[str, Any]:
        
        from django.db import connection
        
        try:
            with connection.cursor() as cursor:
                cursor.execute("SELECT 1")
                result = cursor.fetchone()
                
                if result and result[0] == 1:
                    self.logger.info("Database connection verified successfully")
                    return {
                        'status': 'success',
                        'connected': True,
                        'message': 'Database connection is healthy'
                    }
        except Exception as e:
            self.logger.error(f"Database connection verification failed: {e}")
            return {
                'status': 'error',
                'connected': False,
                'message': f'Database connection failed: {str(e)}'
            }
    
    def get_statistics(self) -> Dict[str, Any]:
        
        try:
            total_products = DepoBangunanProduct.objects.count()
            
            if total_products == 0:
                return {
                    'total_products': 0,
                    'avg_price': 0,
                    'min_price': 0,
                    'max_price': 0
                }
            
            from django.db.models import Avg, Min, Max
            
            stats = DepoBangunanProduct.objects.aggregate(
                avg_price=Avg('price'),
                min_price=Min('price'),
                max_price=Max('price')
            )
            
            return {
                'total_products': total_products,
                'avg_price': float(stats['avg_price']) if stats['avg_price'] else 0,
                'min_price': stats['min_price'] or 0,
                'max_price': stats['max_price'] or 0
            }
        except Exception as e:
            self.logger.error(f"Error getting statistics: {e}")
            return {
                'total_products': 0,
                'avg_price': 0,
                'min_price': 0,
                'max_price': 0,
                'error': str(e)
            }
    
    def show_all_tables(self) -> Dict[str, Any]:
        from django.db import connection
        
        try:
            with connection.cursor() as cursor:
                cursor.execute("SHOW TABLES")
                tables = cursor.fetchall()
                
                table_list = [table[0] for table in tables]
                
                self.logger.info(f"Found {len(table_list)} tables in database")
                return {
                    'status': 'success',
                    'total_tables': len(table_list),
                    'tables': table_list,
                    'database': connection.settings_dict.get('NAME', 'unknown')
                }
        except Exception as e:
            self.logger.error(f"Error retrieving tables: {e}")
            return {
                'status': 'error',
                'total_tables': 0,
                'tables': [],
                'error': str(e)
            }
    
    def check_table_exists(self, table_name: str) -> Dict[str, Any]:
        from django.db import connection
        
        try:
            with connection.cursor() as cursor:
                cursor.execute("SHOW TABLES LIKE %s", [table_name])
                result = cursor.fetchone()
                
                exists = result is not None
                
                if exists:
                    self.logger.info(f"Table '{table_name}' exists")
                else:
                    self.logger.warning(f"Table '{table_name}' does not exist")
                
                return {
                    'status': 'success',
                    'table_name': table_name,
                    'exists': exists,
                    'database': connection.settings_dict.get('NAME', 'unknown')
                }
        except Exception as e:
            self.logger.error(f"Error checking table existence: {e}")
            return {
                'status': 'error',
                'table_name': table_name,
                'exists': False,
                'error': str(e)
            }
=======
>>>>>>> 84a03f58


class DepoBangunanDatabaseService:
    """Service for saving scraped DepoBangunan products to database
    
    Simple, clean database service matching Mitra10/Juragan pattern.
    """
    
    def _validate_data(self, data):
        """Validate product data before saving
        
        Args:
            data: List of product dictionaries with name, price, url, unit
            
        Returns:
            True if valid, False otherwise
        """
        if not data:
            return False
        for item in data:
            if not all(k in item for k in ("name", "price", "url", "unit")):
                return False
            if not isinstance(item["price"], int) or item["price"] < 0:
                return False
        return True
    
    def _execute_product_query(self, cursor, item):
        """Execute query to find existing product
        
        Args:
            cursor: Database cursor
            item: Product data dictionary
            
        Returns:
            Tuple of (id, price) if found, None otherwise
        """
        cursor.execute(
            "SELECT id, price FROM depobangunan_products WHERE name = %s AND url = %s AND unit = %s",
            (item["name"], item["url"], item["unit"])
        )
        return cursor.fetchone()
    
    def _update_product_price(self, cursor, item, existing_id, existing_price, now, anomalies):
        """Update existing product price if changed
        
        Args:
            cursor: Database cursor
            item: Product data dictionary
            existing_id: ID of existing product
            existing_price: Current price in database
            now: Current timestamp
            anomalies: List to append anomalies to
            
        Returns:
            1 if updated, 0 if price unchanged
        """
        new_price = item["price"]
        if existing_price != new_price:
            anomaly = self._check_anomaly(item, existing_price, new_price)
            if anomaly:
                # Price change detected - save anomaly for admin approval
                anomalies.append(anomaly)
                self.logger.warning(
                    f"Price anomaly detected for {item['name']}: "
                    f"{existing_price} -> {new_price}. Pending admin approval."
                )
                # Do NOT update price - wait for admin approval
                return 0
            else:
                # Small price change (< 15%) - update automatically
                cursor.execute(
                    "UPDATE depobangunan_products SET price = %s, updated_at = %s WHERE id = %s",
                    (new_price, now, existing_id)
                )
                return 1
        return 0
    
    def _insert_product(self, cursor, item, now):
        """Insert new product into database
        
        Args:
            cursor: Database cursor
            item: Product data dictionary
            now: Current timestamp
            
        Returns:
            1 (always, as one product is inserted)
        """
        cursor.execute(
            "INSERT INTO depobangunan_products (name, price, url, unit, location, category, created_at, updated_at) VALUES (%s, %s, %s, %s, %s, %s, %s, %s)",
            (item["name"], item["price"], item["url"], item["unit"], item.get("location", ""), item.get("category", ""), now, now)
        )
        return 1
    
    def _check_anomaly(self, item, existing_price, new_price):
        """Check if price change is anomalous (>=15% change)
        
        Args:
            item: Product data dictionary
            existing_price: Current price in database
            new_price: New price from scraping
            
        Returns:
            Anomaly dictionary if detected, None otherwise
        """
        if existing_price == 0:
            return None
        price_diff_pct = ((new_price - existing_price) / existing_price) * 100
        if abs(price_diff_pct) >= 15:
            return {
                "name": item["name"],
                "url": item["url"],
                "unit": item["unit"],
                "old_price": existing_price,
                "new_price": new_price,
                "change_percent": round(price_diff_pct, 2)
            }
        return None
    
    def save(self, data):
        """Bulk save products to database
        
        Args:
            data: List of product dictionaries with name, price, url, unit
            
        Returns:
            True if successful, False otherwise
        """
        if not self._validate_data(data):
            return False

        now = timezone.now()

        sql = """
            INSERT INTO depobangunan_products
                (name, price, url, unit, location, category, created_at, updated_at)
            VALUES (%s, %s, %s, %s, %s, %s, %s, %s)
        """

        params_list = [
            (it["name"], it["price"], it["url"], it["unit"], it.get("location", ""), it.get("category", ""), now, now)
            for it in data
        ]

        with transaction.atomic():
            with connection.cursor() as cursor:
                cursor.executemany(sql, params_list)

        return True
    
<<<<<<< HEAD
    def _check_anomaly(self, item, existing_price, new_price):
        """Check if price change is anomalous (>=15% change)
        
        Args:
            item: Product data dictionary
            existing_price: Current price in database
            new_price: New price from scraping
            
        Returns:
            Anomaly dictionary if detected, None otherwise
        """
        if existing_price == 0:
            return None
        price_diff_pct = ((new_price - existing_price) / existing_price) * 100
        if abs(price_diff_pct) >= 15:
            return {
                "name": item["name"],
                "url": item["url"],
                "unit": item["unit"],
                "old_price": existing_price,
                "new_price": new_price,
                "change_percent": round(price_diff_pct, 2)
            }
        return None

    def _save_detected_anomalies(self, anomalies):
        """Save detected anomalies to database for admin review"""
        if not anomalies:
            return
        
        anomaly_result = PriceAnomalyService.save_anomalies('depobangunan', anomalies)
        if not anomaly_result['success']:
            self.logger.error(f"Failed to save some anomalies: {anomaly_result['errors']}")

    def _update_existing_product(self, cursor, item, existing_id, existing_price, now, anomalies):
        """DEPRECATED: Use _update_product_price instead"""
        return self._update_product_price(cursor, item, existing_id, existing_price, now, anomalies)

    def _insert_new_product(self, cursor, item, now):
        """DEPRECATED: Use _insert_product instead"""
        return self._insert_product(cursor, item, now)

=======
>>>>>>> 84a03f58
    def save_with_price_update(self, data):
        """Save products with smart price update and anomaly detection
        
        Updates existing products and inserts new ones. Detects price anomalies
        (changes >= 15%) and returns them for review.
        
        Args:
            data: List of product dictionaries with name, price, url, unit
            
        Returns:
            Dictionary with:
                - success: Boolean indicating success
                - updated_count: Number of products updated
                - new_count: Number of new products inserted
                - anomalies: List of detected price anomalies
        """
        if not self._validate_data(data):
            return {"success": False, "updated_count": 0, "new_count": 0, "anomalies": []}

        now = timezone.now()
        updated_count = 0
        inserted_count = 0
        anomalies = []

        with transaction.atomic():
            with connection.cursor() as cursor:
                for item in data:
                    existing = self._execute_product_query(cursor, item)

                    if existing:
                        existing_id, existing_price = existing
                        updated_count += self._update_product_price(cursor, item, existing_id, existing_price, now, anomalies)
                    else:
                        inserted_count += self._insert_product(cursor, item, now)

        # Save anomalies to database for review
        self._save_detected_anomalies(anomalies)

        return {
            "success": True,
            "updated_count": updated_count,
            "new_count": inserted_count,
            "anomalies": anomalies
        }
<|MERGE_RESOLUTION|>--- conflicted
+++ resolved
@@ -1,416 +1,6 @@
 from django.db import transaction, connection
 from django.utils import timezone
-<<<<<<< HEAD
-from db_pricing.models import DepoBangunanProduct
 from db_pricing.anomaly_service import PriceAnomalyService
-from dataclasses import dataclass
-import logging
-
-logger = logging.getLogger(__name__)
-
-@dataclass
-class ProductData:
-    
-    name: str
-    price: int
-    url: str
-    unit: str = ''
-    
-    def validate(self) -> None:
-        
-        if not self.name or not self.name.strip():
-            raise ValidationError("Product name cannot be empty")
-        
-        if self.price < 0:
-            raise ValidationError("Product price cannot be negative")
-        
-        if not self.url or not self.url.strip():
-            raise ValidationError("Product URL cannot be empty")
-        
-        if len(self.name) > 500:
-            raise ValidationError("Product name exceeds maximum length of 500 characters")
-        
-        if len(self.url) > 1000:
-            raise ValidationError("Product URL exceeds maximum length of 1000 characters")
-        
-        if len(self.unit) > 50:
-            raise ValidationError("Product unit exceeds maximum length of 50 characters")
-
-class IProductRepository:
-    
-    def create(self, product_data: ProductData) -> DepoBangunanProduct:
-        
-        raise NotImplementedError
-    
-    def get_by_id(self, product_id: int) -> Optional[DepoBangunanProduct]:
-        
-        raise NotImplementedError
-    
-    def update(self, product_id: int, product_data: ProductData) -> DepoBangunanProduct:
-        
-        raise NotImplementedError
-    
-    def delete(self, product_id: int) -> bool:
-        
-        raise NotImplementedError
-    
-    def get_all(self) -> List[DepoBangunanProduct]:
-        
-        raise NotImplementedError
-
-class DepoBangunanProductRepository(IProductRepository):
-    
-    def __init__(self):
-        self.logger = logging.getLogger(__name__)
-    
-    def create(self, product_data: ProductData) -> DepoBangunanProduct:
-        
-        try:
-            product_data.validate()
-            
-            product = DepoBangunanProduct.objects.create(
-                name=product_data.name.strip(),
-                price=product_data.price,
-                url=product_data.url.strip(),
-                unit=product_data.unit.strip()
-            )
-            
-            self.logger.info(f"Created product: {product.id} - {product.name}")
-            return product
-            
-        except ValidationError as e:
-            self.logger.error(f"Validation error creating product: {e}")
-            raise
-        except Exception as e:
-            self.logger.error(f"Error creating product: {e}")
-            raise
-    
-    def get_by_id(self, product_id: int) -> Optional[DepoBangunanProduct]:
-        
-        try:
-            return DepoBangunanProduct.objects.get(id=product_id)
-        except DepoBangunanProduct.DoesNotExist:
-            self.logger.warning(f"Product not found: {product_id}")
-            return None
-    
-    def update(self, product_id: int, product_data: ProductData) -> DepoBangunanProduct:
-        
-        product_data.validate()
-        
-        product = DepoBangunanProduct.objects.get(id=product_id)
-        product.name = product_data.name.strip()
-        product.price = product_data.price
-        product.url = product_data.url.strip()
-        product.unit = product_data.unit.strip()
-        product.save()
-        
-        self.logger.info(f"Updated product: {product.id} - {product.name}")
-        return product
-    
-    def delete(self, product_id: int) -> bool:
-        
-        try:
-            product = DepoBangunanProduct.objects.get(id=product_id)
-            product.delete()
-            self.logger.info(f"Deleted product: {product_id}")
-            return True
-        except DepoBangunanProduct.DoesNotExist:
-            self.logger.warning(f"Product not found for deletion: {product_id}")
-            return False
-    
-    def get_all(self) -> List[DepoBangunanProduct]:
-        
-        return list(DepoBangunanProduct.objects.all())
-
-class ProductQueryService:
-    
-    def __init__(self):
-        self.logger = logging.getLogger(__name__)
-    
-    def filter_by_name(self, keyword: str) -> List[DepoBangunanProduct]:
-        
-        if not keyword or not keyword.strip():
-            return []
-        
-        return list(
-            DepoBangunanProduct.objects.filter(name__icontains=keyword.strip())
-        )
-    
-    def filter_by_price_range(
-        self, 
-        min_price: Optional[int] = None, 
-        max_price: Optional[int] = None
-    ) -> List[DepoBangunanProduct]:
-        
-        queryset = DepoBangunanProduct.objects.all()
-        
-        if min_price is not None:
-            queryset = queryset.filter(price__gte=min_price)
-        
-        if max_price is not None:
-            queryset = queryset.filter(price__lte=max_price)
-        
-        return list(queryset)
-    
-    def filter_by_unit(self, unit: str) -> List[DepoBangunanProduct]:
-        
-        return list(DepoBangunanProduct.objects.filter(unit=unit))
-    
-    def get_recent_products(self, limit: int = 10) -> List[DepoBangunanProduct]:
-        
-        return list(
-            DepoBangunanProduct.objects.order_by('-created_at')[:limit]
-        )
-    
-    def search_products(
-        self,
-        keyword: Optional[str] = None,
-        min_price: Optional[int] = None,
-        max_price: Optional[int] = None,
-        unit: Optional[str] = None
-    ) -> List[DepoBangunanProduct]:
-        
-        queryset = DepoBangunanProduct.objects.all()
-        
-        if keyword and keyword.strip():
-            queryset = queryset.filter(name__icontains=keyword.strip())
-        
-        if min_price is not None:
-            queryset = queryset.filter(price__gte=min_price)
-        
-        if max_price is not None:
-            queryset = queryset.filter(price__lte=max_price)
-        
-        if unit:
-            queryset = queryset.filter(unit=unit)
-        
-        return list(queryset)
-
-class BulkProductService:
-    
-    def __init__(self, repository: IProductRepository):
-        self.repository = repository
-        self.logger = logging.getLogger(__name__)
-    
-    @transaction.atomic
-    def bulk_create(self, products_data: List[ProductData]) -> List[DepoBangunanProduct]:
-        
-        # Validate all products first
-        for product_data in products_data:
-            product_data.validate()
-        
-        # Create all products
-        products = [
-            DepoBangunanProduct(
-                name=pd.name.strip(),
-                price=pd.price,
-                url=pd.url.strip(),
-                unit=pd.unit.strip()
-            )
-            for pd in products_data
-        ]
-        
-        created = DepoBangunanProduct.objects.bulk_create(products)
-        self.logger.info(f"Bulk created {len(created)} products")
-        
-        return created
-    
-    @transaction.atomic
-    def bulk_update_prices(
-        self, 
-        product_ids: List[int], 
-        new_price: int
-    ) -> int:
-        
-        if new_price < 0:
-            raise ValidationError("Price cannot be negative")
-        
-        updated_count = DepoBangunanProduct.objects.filter(
-            id__in=product_ids
-        ).update(price=new_price)
-        
-        self.logger.info(f"Bulk updated {updated_count} products with new price: {new_price}")
-        return updated_count
-    
-    @transaction.atomic
-    def bulk_delete(self, product_ids: List[int]) -> int:
-        
-        deleted_count, _ = DepoBangunanProduct.objects.filter(
-            id__in=product_ids
-        ).delete()
-        
-        self.logger.info(f"Bulk deleted {deleted_count} products")
-        return deleted_count
-
-class DatabaseHandshakeService:
-    
-    def __init__(
-        self,
-        repository: Optional[IProductRepository] = None,
-        query_service: Optional[ProductQueryService] = None
-    ):
-        self.repository = repository or DepoBangunanProductRepository()
-        self.query_service = query_service or ProductQueryService()
-        self.bulk_service = BulkProductService(self.repository)
-        self.logger = logging.getLogger(__name__)
-    
-    def create_product(
-        self,
-        name: str,
-        price: int,
-        url: str,
-        unit: str = ''
-    ) -> DepoBangunanProduct:
-        
-        product_data = ProductData(name=name, price=price, url=url, unit=unit)
-        return self.repository.create(product_data)
-    
-    def get_product(self, product_id: int) -> Optional[DepoBangunanProduct]:
-        
-        return self.repository.get_by_id(product_id)
-    
-    def update_product(
-        self,
-        product_id: int,
-        name: str,
-        price: int,
-        url: str,
-        unit: str = ''
-    ) -> DepoBangunanProduct:
-        
-        product_data = ProductData(name=name, price=price, url=url, unit=unit)
-        return self.repository.update(product_id, product_data)
-    
-    def delete_product(self, product_id: int) -> bool:
-        
-        return self.repository.delete(product_id)
-    
-    def search_by_keyword(self, keyword: str) -> List[DepoBangunanProduct]:
-        
-        return self.query_service.filter_by_name(keyword)
-    
-    def get_all_products(self) -> List[DepoBangunanProduct]:
-        
-        return self.repository.get_all()
-    
-    def verify_connection(self) -> Dict[str, Any]:
-        
-        from django.db import connection
-        
-        try:
-            with connection.cursor() as cursor:
-                cursor.execute("SELECT 1")
-                result = cursor.fetchone()
-                
-                if result and result[0] == 1:
-                    self.logger.info("Database connection verified successfully")
-                    return {
-                        'status': 'success',
-                        'connected': True,
-                        'message': 'Database connection is healthy'
-                    }
-        except Exception as e:
-            self.logger.error(f"Database connection verification failed: {e}")
-            return {
-                'status': 'error',
-                'connected': False,
-                'message': f'Database connection failed: {str(e)}'
-            }
-    
-    def get_statistics(self) -> Dict[str, Any]:
-        
-        try:
-            total_products = DepoBangunanProduct.objects.count()
-            
-            if total_products == 0:
-                return {
-                    'total_products': 0,
-                    'avg_price': 0,
-                    'min_price': 0,
-                    'max_price': 0
-                }
-            
-            from django.db.models import Avg, Min, Max
-            
-            stats = DepoBangunanProduct.objects.aggregate(
-                avg_price=Avg('price'),
-                min_price=Min('price'),
-                max_price=Max('price')
-            )
-            
-            return {
-                'total_products': total_products,
-                'avg_price': float(stats['avg_price']) if stats['avg_price'] else 0,
-                'min_price': stats['min_price'] or 0,
-                'max_price': stats['max_price'] or 0
-            }
-        except Exception as e:
-            self.logger.error(f"Error getting statistics: {e}")
-            return {
-                'total_products': 0,
-                'avg_price': 0,
-                'min_price': 0,
-                'max_price': 0,
-                'error': str(e)
-            }
-    
-    def show_all_tables(self) -> Dict[str, Any]:
-        from django.db import connection
-        
-        try:
-            with connection.cursor() as cursor:
-                cursor.execute("SHOW TABLES")
-                tables = cursor.fetchall()
-                
-                table_list = [table[0] for table in tables]
-                
-                self.logger.info(f"Found {len(table_list)} tables in database")
-                return {
-                    'status': 'success',
-                    'total_tables': len(table_list),
-                    'tables': table_list,
-                    'database': connection.settings_dict.get('NAME', 'unknown')
-                }
-        except Exception as e:
-            self.logger.error(f"Error retrieving tables: {e}")
-            return {
-                'status': 'error',
-                'total_tables': 0,
-                'tables': [],
-                'error': str(e)
-            }
-    
-    def check_table_exists(self, table_name: str) -> Dict[str, Any]:
-        from django.db import connection
-        
-        try:
-            with connection.cursor() as cursor:
-                cursor.execute("SHOW TABLES LIKE %s", [table_name])
-                result = cursor.fetchone()
-                
-                exists = result is not None
-                
-                if exists:
-                    self.logger.info(f"Table '{table_name}' exists")
-                else:
-                    self.logger.warning(f"Table '{table_name}' does not exist")
-                
-                return {
-                    'status': 'success',
-                    'table_name': table_name,
-                    'exists': exists,
-                    'database': connection.settings_dict.get('NAME', 'unknown')
-                }
-        except Exception as e:
-            self.logger.error(f"Error checking table existence: {e}")
-            return {
-                'status': 'error',
-                'table_name': table_name,
-                'exists': False,
-                'error': str(e)
-            }
-=======
->>>>>>> 84a03f58
 
 
 class DepoBangunanDatabaseService:
@@ -530,6 +120,15 @@
             }
         return None
     
+    def _save_detected_anomalies(self, anomalies):
+        """Save detected anomalies to database for admin review"""
+        if not anomalies:
+            return
+        
+        anomaly_result = PriceAnomalyService.save_anomalies('depobangunan', anomalies)
+        if not anomaly_result['success']:
+            self.logger.error(f"Failed to save some anomalies: {anomaly_result['errors']}")
+
     def save(self, data):
         """Bulk save products to database
         
@@ -561,51 +160,6 @@
 
         return True
     
-<<<<<<< HEAD
-    def _check_anomaly(self, item, existing_price, new_price):
-        """Check if price change is anomalous (>=15% change)
-        
-        Args:
-            item: Product data dictionary
-            existing_price: Current price in database
-            new_price: New price from scraping
-            
-        Returns:
-            Anomaly dictionary if detected, None otherwise
-        """
-        if existing_price == 0:
-            return None
-        price_diff_pct = ((new_price - existing_price) / existing_price) * 100
-        if abs(price_diff_pct) >= 15:
-            return {
-                "name": item["name"],
-                "url": item["url"],
-                "unit": item["unit"],
-                "old_price": existing_price,
-                "new_price": new_price,
-                "change_percent": round(price_diff_pct, 2)
-            }
-        return None
-
-    def _save_detected_anomalies(self, anomalies):
-        """Save detected anomalies to database for admin review"""
-        if not anomalies:
-            return
-        
-        anomaly_result = PriceAnomalyService.save_anomalies('depobangunan', anomalies)
-        if not anomaly_result['success']:
-            self.logger.error(f"Failed to save some anomalies: {anomaly_result['errors']}")
-
-    def _update_existing_product(self, cursor, item, existing_id, existing_price, now, anomalies):
-        """DEPRECATED: Use _update_product_price instead"""
-        return self._update_product_price(cursor, item, existing_id, existing_price, now, anomalies)
-
-    def _insert_new_product(self, cursor, item, now):
-        """DEPRECATED: Use _insert_product instead"""
-        return self._insert_product(cursor, item, now)
-
-=======
->>>>>>> 84a03f58
     def save_with_price_update(self, data):
         """Save products with smart price update and anomaly detection
         
