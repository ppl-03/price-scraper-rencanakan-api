--- conflicted
+++ resolved
@@ -201,14 +201,8 @@
         result = service.save_with_price_update(data)
         
         self.assertTrue(result["success"])
-<<<<<<< HEAD
-        # 20% increase = anomaly, so updated_count=0 (price does NOT update)
-        self.assertEqual(result["updated_count"], 0)
-        self.assertEqual(len(result["anomalies"]), 1)
-=======
         self.assertEqual(result["new_count"], 0)
         self.assertEqual(result["updated_count"], 1)
->>>>>>> 84a03f58
         
         product = DepoBangunanProduct.objects.get(name="Existing Item")
         self.assertEqual(product.price, 55000)
@@ -231,7 +225,8 @@
         result = service.save_with_price_update(data)
         
         self.assertTrue(result["success"])
-        self.assertEqual(result["updated_count"], 1)
+        # 20% increase = anomaly, so updated_count=0 (price does NOT update)
+        self.assertEqual(result["updated_count"], 0)
         self.assertEqual(len(result["anomalies"]), 1)
         
         anomaly = result["anomalies"][0]
@@ -261,55 +256,11 @@
         self.assertEqual(result["updated_count"], 1)
         self.assertEqual(len(result["anomalies"]), 0)
     
-<<<<<<< HEAD
-    def test_save_with_price_update_no_update_when_price_unchanged(self):
-        service = DepoBangunanDatabaseService()
-        
-        initial_data = [
-            {"name": "Product 1", "price": 10000, "url": "https://test.com/1", "unit": "PCS"}
-        ]
-        service.save(initial_data)
-        
-        same_data = [
-            {"name": "Product 1", "price": 10000, "url": "https://test.com/1", "unit": "PCS"}
-        ]
-        result = service.save_with_price_update(same_data)
-        
-        self.assertTrue(result["success"])
-        self.assertEqual(result["updated_count"], 0)
-        self.assertEqual(result["new_count"], 0)
-    
-    def test_save_with_price_update_multiple_products_with_mixed_results(self):
-        service = DepoBangunanDatabaseService()
-        
-        initial_data = [
-            {"name": "Product 1", "price": 10000, "url": "https://test.com/1", "unit": "PCS"},
-            {"name": "Product 2", "price": 20000, "url": "https://test.com/2", "unit": "BOX"}
-        ]
-        service.save(initial_data)
-        
-        updated_data = [
-            {"name": "Product 1", "price": 12000, "url": "https://test.com/1", "unit": "PCS"},  # 20% = anomaly
-            {"name": "Product 2", "price": 21000, "url": "https://test.com/2", "unit": "BOX"},  # 5% = auto-update
-            {"name": "Product 3", "price": 30000, "url": "https://test.com/3", "unit": "UNIT"}  # new insert
-        ]
-        result = service.save_with_price_update(updated_data)
-        
-        self.assertTrue(result["success"])
-        # Only Product 2 updates (5% change), Product 1 is anomaly (20% change)
-        self.assertEqual(result["updated_count"], 1)
-        self.assertEqual(result["new_count"], 1)
-        self.assertEqual(len(result["anomalies"]), 1)
-        self.assertEqual(result["anomalies"][0]["name"], "Product 1")
-    
-    def test_save_with_price_update_invalid_data_returns_failure(self):
-=======
     def test_save_with_price_update_invalid_data(self):
         """Test save_with_price_update handles invalid data"""
         data = [
             {"name": "Item", "price": -100, "url": "https://example.com/1", "unit": "pcs"}
         ]
->>>>>>> 84a03f58
         service = DepoBangunanDatabaseService()
         result = service.save_with_price_update(data)
         
