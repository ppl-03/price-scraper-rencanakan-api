--- conflicted
+++ resolved
@@ -9,15 +9,12 @@
     price: int
     url: str
     unit: Optional[str] = None
-<<<<<<< HEAD
-=======
 
 
 @dataclass
 class Location:
     store_name: str
     address: str
->>>>>>> 960af86f
 
 
 @dataclass
