from abc import ABC, abstractmethod
from typing import List, Optional
from dataclasses import dataclass


@dataclass
class Location:
    name: str
    code: Optional[str] = None


@dataclass
class LocationScrapingResult:
    locations: List[Location]
    success: bool
    error_message: Optional[str] = None
    attempts_made: int = 1


@dataclass
class Product:
    name: str
    price: int
    url: str
    unit: Optional[str] = None
    location: Optional[str] = None


@dataclass
class ScrapingResult:
    products: List[Product]
    success: bool
    error_message: Optional[str] = None
    url: Optional[str] = None


@dataclass
class Location:
    store_name: str
    address: str


@dataclass
class LocationScrapingResult:
    locations: List[Location]
    success: bool
    error_message: Optional[str] = None
    url: Optional[str] = None


class IHttpClient(ABC):
    @abstractmethod
    def get(self, url: str, timeout: int = 30) -> str:
        pass


class IUrlBuilder(ABC):
    @abstractmethod
    def build_search_url(self, keyword: str, sort_by_price: bool = True, page: int = 0) -> str:
        pass


class IHtmlParser(ABC):
    @abstractmethod
    def parse_products(self, html_content: str) -> List[Product]:
        pass


class IPriceScraper(ABC):
    @abstractmethod
    def scrape_products(self, keyword: str, sort_by_price: bool = True, page: int = 0) -> ScrapingResult:
        pass


class ILocationParser(ABC):
    @abstractmethod
<<<<<<< HEAD
    def parse_locations(self, html_content: str) -> List[Location]:
=======
    def parse_locations(self, html_content: str) -> List[str]:
>>>>>>> ee8e4452
        pass


class ILocationScraper(ABC):
    @abstractmethod
<<<<<<< HEAD
    def scrape_locations(self) -> LocationScrapingResult:
=======
    def scrape_locations_batch(self, timeout: Optional[int] = None) -> LocationScrapingResult:
        pass


class ILocationValidator(ABC):
    @abstractmethod
    def validate_html_content(self, html_content: str) -> bool:
        pass
    
    @abstractmethod
    def validate_locations(self, locations: List[str]) -> bool:
>>>>>>> ee8e4452
        pass


class HttpClientError(Exception):
    pass


class UrlBuilderError(Exception):
    pass


class HtmlParserError(Exception):
    pass


class ScraperError(Exception):
    pass


class LocationParserError(Exception):
    pass


class LocationScraperError(Exception):
    pass


class LocationValidatorError(Exception):
    pass<|MERGE_RESOLUTION|>--- conflicted
+++ resolved
@@ -74,19 +74,12 @@
 
 class ILocationParser(ABC):
     @abstractmethod
-<<<<<<< HEAD
-    def parse_locations(self, html_content: str) -> List[Location]:
-=======
     def parse_locations(self, html_content: str) -> List[str]:
->>>>>>> ee8e4452
         pass
 
 
 class ILocationScraper(ABC):
     @abstractmethod
-<<<<<<< HEAD
-    def scrape_locations(self) -> LocationScrapingResult:
-=======
     def scrape_locations_batch(self, timeout: Optional[int] = None) -> LocationScrapingResult:
         pass
 
@@ -98,7 +91,6 @@
     
     @abstractmethod
     def validate_locations(self, locations: List[str]) -> bool:
->>>>>>> ee8e4452
         pass
 
 
