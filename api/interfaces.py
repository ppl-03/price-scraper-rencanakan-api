from abc import ABC, abstractmethod
from typing import List, Optional
from dataclasses import dataclass


@dataclass
class Location:
    """
    Unified Location class supporting multiple use cases.
    Can be used with name/code or store_name/address patterns.
    """
    name: str
    code: Optional[str] = None
    store_name: Optional[str] = None
    address: Optional[str] = None
    
    def __post_init__(self):
        # Ensure both patterns are available by syncing fields
        # If store_name/address are provided, use them as primary
        if self.store_name and not self.name:
            self.name = self.store_name
        if self.address and not self.code:
            self.code = self.address
        
        # If name/code are provided, also populate store_name/address
        if self.name and not self.store_name:
            self.store_name = self.name
        if self.code and not self.address:
            self.address = self.code


@dataclass
class LocationScrapingResult:
    """
    Result of a location scraping operation.
    Includes locations found, success status, error messages, and metadata.
    """
    locations: List[Location]
    success: bool
    error_message: Optional[str] = None
    attempts_made: int = 1
    url: Optional[str] = None


@dataclass
class Product:
    name: str
    price: int
    url: str
    unit: Optional[str] = None
    location: Optional[str] = None
<<<<<<< HEAD
    sold_count: Optional[int] = None
=======
    sold_count: Optional[int] = None  
>>>>>>> f1be453d


@dataclass
class ScrapingResult:
    products: List[Product]
    success: bool
    error_message: Optional[str] = None
    url: Optional[str] = None
    
    def __len__(self):
        """Return the number of products in the result"""
        return len(self.products)


class IHttpClient(ABC):
    @abstractmethod
    def get(self, url: str, timeout: int = 30) -> str:
        pass


class IUrlBuilder(ABC):
    @abstractmethod
    def build_search_url(self, keyword: str, sort_by_price: bool = True, page: int = 0) -> str:
        pass


class IHtmlParser(ABC):
    @abstractmethod
    def parse_products(self, html_content: str) -> List[Product]:
        pass


class IPriceScraper(ABC):
    @abstractmethod
    def scrape_products(self, keyword: str, sort_by_price: bool = True, page: int = 0) -> ScrapingResult:
        pass


class ILocationParser(ABC):
    @abstractmethod
    def parse_locations(self, html_content: str) -> List[str]:
        pass


class ILocationScraper(ABC):
    @abstractmethod
    def scrape_locations_batch(self, timeout: Optional[int] = None) -> LocationScrapingResult:
        pass


class ILocationValidator(ABC):
    @abstractmethod
    def validate_html_content(self, html_content: str) -> bool:
        pass
    
    @abstractmethod
    def validate_locations(self, locations: List[str]) -> bool:
        pass


class HttpClientError(Exception):
    pass


class UrlBuilderError(Exception):
    pass


class HtmlParserError(Exception):
    pass


class ScraperError(Exception):
    pass


class LocationParserError(Exception):
    pass


class LocationScraperError(Exception):
    pass


class LocationValidatorError(Exception):
    pass<|MERGE_RESOLUTION|>--- conflicted
+++ resolved
@@ -49,11 +49,7 @@
     url: str
     unit: Optional[str] = None
     location: Optional[str] = None
-<<<<<<< HEAD
-    sold_count: Optional[int] = None
-=======
     sold_count: Optional[int] = None  
->>>>>>> f1be453d
 
 
 @dataclass
