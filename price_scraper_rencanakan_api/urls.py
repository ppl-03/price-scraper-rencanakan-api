"""
URL configuration for price_scraper_rencanakan_api project.

The `urlpatterns` list routes URLs to views. For more information please see:
    https://docs.djangoproject.com/en/5.1/topics/http/urls/
Examples:
Function views
    1. Add an import:  from my_app import views
    2. Add a URL to urlpatterns:  path('', views.home, name='home')
Class-based views
    1. Add an import:  from other_app.views import Home
    2. Add a URL to urlpatterns:  path('', Home.as_view(), name='home')
Including another URLconf
    1. Import the include() function: from django.urls import include, path
    2. Add a URL to urlpatterns:  path('blog/', include('blog.urls'))
"""
from django.contrib import admin
from django.urls import path, include

urlpatterns = [
    path('admin/', admin.site.urls),
<<<<<<< HEAD
    path('api/', include('api.urls')),
=======
    path('api/gemilang/', include('api.gemilang.urls')),
>>>>>>> d6ba3755
]<|MERGE_RESOLUTION|>--- conflicted
+++ resolved
@@ -19,9 +19,6 @@
 
 urlpatterns = [
     path('admin/', admin.site.urls),
-<<<<<<< HEAD
     path('api/', include('api.urls')),
-=======
     path('api/gemilang/', include('api.gemilang.urls')),
->>>>>>> d6ba3755
 ]