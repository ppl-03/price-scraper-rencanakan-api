--- conflicted
+++ resolved
@@ -19,9 +19,7 @@
 
 urlpatterns = [
     path('admin/', admin.site.urls),
-<<<<<<< HEAD
     path('api/depobangunan/', include('api.depobangunan.urls')),
-=======
     path('api/gemilang/', include('api.gemilang.urls')),
->>>>>>> d6ba3755
+    path('api/depobangunan/', include('api.depobangunan.urls')),
 ]