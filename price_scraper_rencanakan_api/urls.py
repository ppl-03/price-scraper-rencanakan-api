"""
URL configuration for price_scraper_rencanakan_api project.

The `urlpatterns` list routes URLs to views. For more information please see:
    https://docs.djangoproject.com/en/5.1/topics/http/urls/
Examples:
Function views
    1. Add an import:  from my_app import views
    2. Add a URL to urlpatterns:  path('', views.home, name='home')
Class-based views
    1. Add an import:  from other_app.views import Home
    2. Add a URL to urlpatterns:  path('', Home.as_view(), name='home')
Including another URLconf
    1. Import the include() function: from django.urls import include, path
    2. Add a URL to urlpatterns:  path('blog/', include('blog.urls'))
"""
from django.contrib import admin
from django.urls import path, include

urlpatterns = [
    path('admin/', admin.site.urls),
    path('api/gemilang/', include('api.gemilang.urls')),
<<<<<<< HEAD
    path('api/depobangunan/', include('api.depobangunan.urls')),
=======
    path('api/mitra10/', include('api.mitra10.urls')),
>>>>>>> 49c377f2
]<|MERGE_RESOLUTION|>--- conflicted
+++ resolved
@@ -20,9 +20,6 @@
 urlpatterns = [
     path('admin/', admin.site.urls),
     path('api/gemilang/', include('api.gemilang.urls')),
-<<<<<<< HEAD
     path('api/depobangunan/', include('api.depobangunan.urls')),
-=======
     path('api/mitra10/', include('api.mitra10.urls')),
->>>>>>> 49c377f2
 ]